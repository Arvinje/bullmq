{
  "name": "bullmq",
<<<<<<< HEAD
  "version": "1.54.5",
=======
  "version": "1.55.0",
>>>>>>> ae90c44e
  "description": "Queue for messages and jobs based on Redis",
  "main": "dist/index.js",
  "types": "dist/index.d.ts",
  "source": "src/index.ts",
  "author": "Taskforce.sh Inc.",
  "license": "MIT",
  "keywords": [
    "bull",
    "bullmq",
    "queues",
    "jobs",
    "redis"
  ],
  "files": [
    "dist"
  ],
  "scripts": {
    "build": "npm-run-all tsc copy:lua copy:includes:lua clean:temp:files",
    "clean:temp:files": "rimraf dist/bullmq.d.ts dist/tsdoc-metadata.json",
    "copy:lua": "copyfiles -f ./src/commands/*.lua ./dist/commands",
    "copy:includes:lua": "copyfiles -f ./src/commands/includes/*.lua ./dist/commands/includes",
    "coverage": "nyc --reporter=text npm run test",
    "coveralls": "nyc report --reporter=text-lcov | coveralls",
    "cm": "git cz",
    "docs": "(api-extractor run || true) && api-documenter markdown -i ./temp -o docs/gitbook/api",
    "dc:up": "docker-compose -f docker-compose.yml up -d",
    "dc:down": "docker-compose -f docker-compose.yml down",
    "dry-run": "npm publish --dry-run",
    "eslint:fix": "./node_modules/.bin/eslint . --ignore-path ./.eslintignore --fix",
    "lint": "./node_modules/.bin/eslint . --ignore-path ./.eslintignore",
    "lint:staged": "./node_modules/.bin/lint-staged",
    "prepare": "yarn build",
    "prettier": "prettier --config package.json src/**/*.ts",
    "pretty:quick": "./node_modules/.bin/pretty-quick --ignore-path ./.eslintignore --staged",
    "semantic-release": "semantic-release",
    "semantic-release-prepare": "ts-node tools/semantic-release-prepare",
    "test": "tsc && ts-mocha --config ./.mocharc.js",
    "test:watch": "ts-mocha --paths 'bullmq-tests/test_*.ts' -w --watch-extensions ts",
    "tsc": "tsc"
  },
  "dependencies": {
    "cron-parser": "^2.18.0",
    "get-port": "^5.1.1",
    "glob": "^7.2.0",
    "ioredis": "^4.27.9",
    "lodash": "^4.17.21",
    "msgpackr": "^1.4.6",
    "semver": "^6.3.0",
    "tslib": "^1.14.1",
    "uuid": "^8.3.2"
  },
  "devDependencies": {
    "@commitlint/cli": "^8.3.5",
    "@commitlint/config-conventional": "^8.3.4",
    "@istanbuljs/nyc-config-typescript": "^0.1.3",
    "@microsoft/api-documenter": "^7.13.68",
    "@microsoft/api-extractor": "^7.18.19",
    "@semantic-release/changelog": "^6.0.0",
<<<<<<< HEAD
    "@semantic-release/commit-analyzer": "^8.0.1",
    "@semantic-release/exec": "^5.0.0",
    "@semantic-release/git": "^9.0.1",
    "@semantic-release/github": "^8.0.2",
    "@semantic-release/npm": "^7.0.9",
    "@semantic-release/release-notes-generator": "^9.0.3",
=======
    "@semantic-release/commit-analyzer": "^9.0.2",
    "@semantic-release/exec": "^6.0.2",
    "@semantic-release/git": "^10.0.1",
    "@semantic-release/github": "^8.0.2",
    "@semantic-release/npm": "^8.0.3",
    "@semantic-release/release-notes-generator": "^10.0.3",
>>>>>>> ae90c44e
    "@types/chai": "^4.2.22",
    "@types/chai-as-promised": "^7.1.4",
    "@types/glob": "^7.2.0",
    "@types/ioredis": "^4.27.4",
    "@types/lodash": "^4.14.173",
    "@types/mocha": "^5.2.7",
    "@types/msgpack": "^0.0.31",
    "@types/node": "^12.20.25",
    "@types/semver": "^6.2.3",
    "@types/sinon": "^7.5.2",
    "@types/uuid": "^3.4.10",
    "@typescript-eslint/eslint-plugin": "4.5.0",
    "@typescript-eslint/parser": "4.5.0",
    "chai": "^4.3.4",
    "chai-as-promised": "^7.1.1",
    "commitizen": "^4.2.4",
    "copyfiles": "^2.4.1",
    "coveralls": "^3.1.1",
    "eslint": "7.0.0",
    "eslint-config-prettier": "6.7.0",
    "eslint-plugin-mocha": "^8.2.0",
    "eslint-plugin-prettier": "3.1.2",
    "eslint-plugin-promise": "4.2.1",
    "eslint-plugin-tsdoc": "^0.2.14",
    "husky": "^3.1.0",
    "istanbul": "^0.4.5",
    "lint-staged": "10.5.4",
    "mocha": "^6.2.3",
    "mocha-lcov-reporter": "^1.3.0",
    "npm-run-all": "^4.1.5",
    "nyc": "^14.1.1",
    "prettier": "^2.4.1",
    "pretty-quick": "^3.1.1",
    "rimraf": "^3.0.2",
<<<<<<< HEAD
    "semantic-release": "^17.4.7",
=======
    "semantic-release": "^18.0.1",
>>>>>>> ae90c44e
    "sinon": "^7.5.0",
    "test-console": "^2.0.0",
    "ts-mocha": "^8.0.0",
    "ts-node": "^8.10.2",
    "typescript": "^3.9.10"
  },
  "nyc": {
    "extends": "@istanbuljs/nyc-config-typescript",
    "all": true,
    "check-coverage": true,
    "include": [
      "src/**/*.ts"
    ],
    "exclude": [
      "bullmq-tests/test_*.ts"
    ]
  },
  "config": {
    "commitizen": {
      "path": "node_modules/cz-conventional-changelog"
    }
  },
  "commitlint": {
    "extends": [
      "@commitlint/config-conventional"
    ]
  },
  "lint-staged": {
    "*.{js,ts}": "yarn eslint:fix"
  },
  "husky": {
    "hooks": {
      "commit-msg": "commitlint -E HUSKY_GIT_PARAMS",
      "pre-commit": "npm-run-all pretty:quick lint:staged"
    }
  },
  "repository": {
    "type": "git",
    "url": "https://github.com/taskforcesh/bullmq.git"
  },
  "release": {
    "plugins": [
      "@semantic-release/commit-analyzer",
      "@semantic-release/release-notes-generator",
      [
        "@semantic-release/changelog",
        {
          "changelogFile": "docs/gitbook/changelog.md"
        }
      ],
      [
        "@semantic-release/npm",
        {
          "npmPublish": true
        }
      ],
      [
        "@semantic-release/exec",
        {
          "prepareCmd": "yarn docs"
        }
      ],
      "@semantic-release/github",
      [
        "@semantic-release/git",
        {
          "assets": [
            "package.json",
            "yarn.lock",
            "docs/gitbook/changelog.md",
            "docs/gitbook/api/**"
          ],
          "message": "chore(release): ${nextRelease.version} [skip ci]\n\n${nextRelease.notes}"
        }
      ]
    ]
  }
}<|MERGE_RESOLUTION|>--- conflicted
+++ resolved
@@ -1,10 +1,6 @@
 {
   "name": "bullmq",
-<<<<<<< HEAD
-  "version": "1.54.5",
-=======
   "version": "1.55.0",
->>>>>>> ae90c44e
   "description": "Queue for messages and jobs based on Redis",
   "main": "dist/index.js",
   "types": "dist/index.d.ts",
@@ -63,21 +59,12 @@
     "@microsoft/api-documenter": "^7.13.68",
     "@microsoft/api-extractor": "^7.18.19",
     "@semantic-release/changelog": "^6.0.0",
-<<<<<<< HEAD
-    "@semantic-release/commit-analyzer": "^8.0.1",
-    "@semantic-release/exec": "^5.0.0",
-    "@semantic-release/git": "^9.0.1",
-    "@semantic-release/github": "^8.0.2",
-    "@semantic-release/npm": "^7.0.9",
-    "@semantic-release/release-notes-generator": "^9.0.3",
-=======
     "@semantic-release/commit-analyzer": "^9.0.2",
     "@semantic-release/exec": "^6.0.2",
     "@semantic-release/git": "^10.0.1",
     "@semantic-release/github": "^8.0.2",
     "@semantic-release/npm": "^8.0.3",
     "@semantic-release/release-notes-generator": "^10.0.3",
->>>>>>> ae90c44e
     "@types/chai": "^4.2.22",
     "@types/chai-as-promised": "^7.1.4",
     "@types/glob": "^7.2.0",
@@ -112,11 +99,7 @@
     "prettier": "^2.4.1",
     "pretty-quick": "^3.1.1",
     "rimraf": "^3.0.2",
-<<<<<<< HEAD
-    "semantic-release": "^17.4.7",
-=======
     "semantic-release": "^18.0.1",
->>>>>>> ae90c44e
     "sinon": "^7.5.0",
     "test-console": "^2.0.0",
     "ts-mocha": "^8.0.0",
