--- conflicted
+++ resolved
@@ -1437,7 +1437,6 @@
     }
   }
 
-<<<<<<< HEAD
   async migrateDeprecatedPausedKey(maxCount: number): Promise<number> {
     const client = await this.queue.client;
 
@@ -1467,7 +1466,8 @@
     const args = this.executeMigrationsArgs(currentMigrationExecution);
 
     return (<any>client).executeMigrations(args);
-=======
+  }
+
   finishedErrors({
     code,
     jobId,
@@ -1509,7 +1509,6 @@
       default:
         return new Error(`Unknown code ${code} error for ${jobId}. ${command}`);
     }
->>>>>>> f7fa9ce4
   }
 }
 
