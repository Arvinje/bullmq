import * as fs from 'fs';
import { Redis } from 'ioredis';
import * as path from 'path';
import { v4 } from 'uuid';
import { ErrorMessages } from '../enums';
import {
  GetNextJobOptions,
  IoredisListener,
  JobJsonRaw,
  Processor,
  RedisClient,
  WorkerOptions,
} from '../interfaces';
import { MinimalQueue } from '../types';
import {
  clientCommandMessageReg,
  delay,
  DELAY_TIME_1,
  isNotConnectionError,
  isRedisInstance,
  WORKER_SUFFIX,
} from '../utils';
import { QueueBase } from './queue-base';
import { Repeat } from './repeat';
import { ChildPool } from './child-pool';
import { Job } from './job';
import { RedisConnection } from './redis-connection';
import sandbox from './sandbox';
import { AsyncFifoQueue } from './async-fifo-queue';
import { DelayedError } from './delayed-error';
import { WaitingChildrenError } from './waiting-children-error';

// 10 seconds is the maximum time a BRPOPLPUSH can block.
const maximumBlockTimeout = 10;

// note: sandboxed processors would also like to define concurrency per process
// for better resource utilization.

export interface WorkerListener<
  DataType = any,
  ResultType = any,
  NameType extends string = string,
> extends IoredisListener {
  /**
   * Listen to 'active' event.
   *
   * This event is triggered when a job enters the 'active' state.
   */
  active: (job: Job<DataType, ResultType, NameType>, prev: string) => void;

  /**
   * Listen to 'closing' event.
   *
   * This event is triggered when the worker is closed.
   */
  closed: () => void;

  /**
   * Listen to 'closing' event.
   *
   * This event is triggered when the worker is closing.
   */
  closing: (msg: string) => void;

  /**
   * Listen to 'completed' event.
   *
   * This event is triggered when a job has successfully completed.
   */
  completed: (
    job: Job<DataType, ResultType, NameType>,
    result: ResultType,
    prev: string,
  ) => void;

  /**
   * Listen to 'drained' event.
   *
   * This event is triggered when the queue has drained the waiting list.
   * Note that there could still be delayed jobs waiting their timers to expire
   * and this event will still be triggered as long as the waiting list has emptied.
   */
  drained: () => void;

  /**
   * Listen to 'error' event.
   *
   * This event is triggered when an error is throw.
   */
  error: (failedReason: Error) => void;

  /**
   * Listen to 'failed' event.
   *
   * This event is triggered when a job has thrown an exception.
   * Note: job parameter could be received as undefined when an stalled job
   * reaches the stalled limit and it is deleted by the removeOnFail option.
   */
  failed: (
    job: Job<DataType, ResultType, NameType> | undefined,
    error: Error,
    prev: string,
  ) => void;

  /**
   * Listen to 'paused' event.
   *
   * This event is triggered when the queue is paused.
   */
  paused: () => void;

  /**
   * Listen to 'progress' event.
   *
   * This event is triggered when a job updates it progress, i.e. the
   * Job##updateProgress() method is called. This is useful to notify
   * progress or any other data from within a processor to the rest of the
   * world.
   */
  progress: (
    job: Job<DataType, ResultType, NameType>,
    progress: number | object,
  ) => void;

  /**
   * Listen to 'ready' event.
   *
   * This event is triggered when blockingConnection is ready.
   */
  ready: () => void;

  /**
   * Listen to 'resumed' event.
   *
   * This event is triggered when the queue is resumed.
   */
  resumed: () => void;

  /**
   * Listen to 'stalled' event.
   *
   * This event is triggered when a job has stalled and
   * has been moved back to the wait list.
   */
  stalled: (jobId: string, prev: string) => void;
}

/**
 *
 * This class represents a worker that is able to process jobs from the queue.
 * As soon as the class is instantiated and a connection to Redis is established
 * it will start processing jobs.
 *
 */
export class Worker<
  DataType = any,
  ResultType = any,
  NameType extends string = string,
> extends QueueBase {
  readonly opts: WorkerOptions;
  readonly id: string;

  private drained: boolean = false;
  private waiting: Promise<string> | null = null;
  private running = false;
  private blockUntil = 0;
  private limitUntil = 0;

  protected processFn: Processor<DataType, ResultType, NameType>;

  private resumeWorker: () => void;
  protected paused: Promise<void>;
  private _repeat: Repeat;
  private childPool: ChildPool;

  private extendLocksTimer: NodeJS.Timeout | null = null;

  private blockingConnection: RedisConnection;

  private stalledCheckTimer: NodeJS.Timeout;

  private asyncFifoQueue: AsyncFifoQueue<void | Job<
    DataType,
    ResultType,
    NameType
  >>;

  static RateLimitError(): Error {
    return new Error(ErrorMessages.RATE_LIMIT);
  }

  constructor(
    name: string,
    processor?: string | Processor<DataType, ResultType, NameType>,
    opts: WorkerOptions = {},
    Connection?: typeof RedisConnection,
  ) {
    super(
      name,
      {
        ...opts,
        sharedConnection: isRedisInstance(opts.connection),
        blockingConnection: true,
      },
      Connection,
    );

    if (this.opts.stalledInterval <= 0) {
      throw new Error('stalledInterval must be greater than 0');
    }

    this.opts = {
      drainDelay: 5,
      concurrency: 1,
      lockDuration: 30000,
      maxStalledCount: 1,
      stalledInterval: 30000,
      autorun: true,
      runRetryDelay: 15000,
      ...this.opts,
    };

    this.concurrency = this.opts.concurrency;

    this.opts.lockRenewTime =
      this.opts.lockRenewTime || this.opts.lockDuration / 2;

    this.id = v4();

    if (processor) {
      if (typeof processor === 'function') {
        this.processFn = processor;
      } else {
        // SANDBOXED
        const supportedFileTypes = ['.js', '.ts', '.flow', '.cjs'];
        const processorFile =
          processor +
          (supportedFileTypes.includes(path.extname(processor)) ? '' : '.js');

        if (!fs.existsSync(processorFile)) {
          throw new Error(`File ${processorFile} does not exist`);
        }

        let masterFile = path.join(__dirname, './master.js');
        try {
          fs.statSync(masterFile); // would throw if file not exists
        } catch (_) {
          masterFile = path.join(process.cwd(), 'dist/cjs/classes/master.js');
          fs.statSync(masterFile);
        }

        this.childPool = new ChildPool(masterFile);
        this.processFn = sandbox<DataType, ResultType, NameType>(
          processor,
          this.childPool,
        ).bind(this);
      }

      if (this.opts.autorun) {
        this.run().catch(error => this.emit('error', error));
      }
    }

    this.blockingConnection = new RedisConnection(
      isRedisInstance(opts.connection)
        ? (<Redis>opts.connection).duplicate()
        : opts.connection,
    );
    this.blockingConnection.on('error', error => this.emit('error', error));

    this.blockingConnection.on('ready', async () => {
      try {
        const client = await this.blockingConnection.client;
        await client.client('SETNAME', this.clientName(WORKER_SUFFIX));
      } catch (error) {
        if (!clientCommandMessageReg.test((<Error>error).message)) {
          this.emit('error', <Error>error);
        }
      }
      this.emit('ready');
    });
  }

  emit<U extends keyof WorkerListener<DataType, ResultType, NameType>>(
    event: U,
    ...args: Parameters<WorkerListener<DataType, ResultType, NameType>[U]>
  ): boolean {
    return super.emit(event, ...args);
  }

  off<U extends keyof WorkerListener<DataType, ResultType, NameType>>(
    eventName: U,
    listener: WorkerListener<DataType, ResultType, NameType>[U],
  ): this {
    super.off(eventName, listener);
    return this;
  }

  on<U extends keyof WorkerListener<DataType, ResultType, NameType>>(
    event: U,
    listener: WorkerListener<DataType, ResultType, NameType>[U],
  ): this {
    super.on(event, listener);
    return this;
  }

  once<U extends keyof WorkerListener<DataType, ResultType, NameType>>(
    event: U,
    listener: WorkerListener<DataType, ResultType, NameType>[U],
  ): this {
    super.once(event, listener);
    return this;
  }

  protected callProcessJob(
    job: Job<DataType, ResultType, NameType>,
    token: string,
  ): Promise<ResultType> {
    return this.processFn(job, token);
  }

  protected createJob(
    data: JobJsonRaw,
    jobId: string,
  ): Job<DataType, ResultType, NameType> {
    return this.Job.fromJSON(this as MinimalQueue, data, jobId) as Job<
      DataType,
      ResultType,
      NameType
    >;
  }

  /**
   *
   * Waits until the worker is ready to start processing jobs.
   * In general only useful when writing tests.
   *
   */
  async waitUntilReady(): Promise<RedisClient> {
    await super.waitUntilReady();
    return this.blockingConnection.client;
  }

  set concurrency(concurrency: number) {
    if (typeof concurrency !== 'number' || concurrency < 1) {
      throw new Error('concurrency must be a number greater than 0');
    }
    this.opts.concurrency = concurrency;
  }

  get repeat(): Promise<Repeat> {
    return new Promise<Repeat>(async resolve => {
      if (!this._repeat) {
        const connection = await this.client;
        this._repeat = new Repeat(this.name, {
          ...this.opts,
          connection,
        });
        this._repeat.on('error', e => this.emit.bind(this, e));
      }
      resolve(this._repeat);
    });
  }

  async run() {
    if (!this.processFn) {
      throw new Error('No process function is defined.');
    }

    if (this.running) {
      throw new Error('Worker is already running.');
    }

    try {
      this.running = true;

      if (this.closing) {
        return;
      }

      await this.startStalledCheckTimer();

      const jobsInProgress = new Set<{ job: Job; ts: number }>();
      await this.startLockExtenderTimer(jobsInProgress);

      const asyncFifoQueue = (this.asyncFifoQueue =
        new AsyncFifoQueue<void | Job<DataType, ResultType, NameType>>());

      let tokenPostfix = 0;

      while (!this.closing) {
        while (
          !this.waiting &&
          asyncFifoQueue.numTotal() < this.opts.concurrency &&
          (!this.limitUntil || asyncFifoQueue.numTotal() == 0)
        ) {
          const token = `${this.id}:${tokenPostfix++}`;
          asyncFifoQueue.add(
            this.retryIfFailed<void | Job<DataType, ResultType, NameType>>(
              () => this.getNextJob(token),
              this.opts.runRetryDelay,
            ),
          );
        }

        const job = await asyncFifoQueue.fetch();

        if (job) {
          const token = job.token;
          asyncFifoQueue.add(
            this.retryIfFailed<void | Job<DataType, ResultType, NameType>>(
              () =>
                this.processJob(
                  job,
                  token,
                  () => asyncFifoQueue.numTotal() <= this.opts.concurrency,
                  jobsInProgress,
                ),
              this.opts.runRetryDelay,
            ),
          );
        }
      }

      this.running = false;
      // return Promise.all(processing);
      return asyncFifoQueue.waitAll();
    } catch (error) {
      this.running = false;
      throw error;
    }
  }

  /**
   * Returns a promise that resolves to the next job in queue.
   * @param token - worker token to be assigned to retrieved job
   * @returns a Job or undefined if no job was available in the queue.
   */
  async getNextJob(
    token: string,
    { block = true }: GetNextJobOptions = {},
  ): Promise<Job<DataType, ResultType, NameType> | undefined> {
    if (this.paused) {
      if (block) {
        await this.paused;
      } else {
        return;
      }
    }

    if (this.closing) {
      return;
    }

    if (this.drained && block && !this.limitUntil && !this.waiting) {
      try {
        this.waiting = this.waitForJob();
        try {
          const jobId = await this.waiting;
          return this.moveToActive(token, jobId);
        } finally {
          this.waiting = null;
        }
      } catch (err) {
        // Swallow error if locally paused or closing since we did force a disconnection
        if (
          !(this.paused || this.closing) &&
          isNotConnectionError(<Error>err)
        ) {
          throw err;
        }
      }
    } else {
      if (this.limitUntil) {
        // TODO: We need to be able to break this delay when we are closing the worker.
        await this.delay(this.limitUntil);
      }
      return this.moveToActive(token);
    }
  }

  /**
   * Overrides the rate limit to be active for the next jobs.
   *
   * @param expireTimeMs - expire time in ms of this rate limit.
   */
  async rateLimit(expireTimeMs: number): Promise<void> {
    await this.client.then(client =>
      client.set(
        this.keys.limiter,
        Number.MAX_SAFE_INTEGER,
        'PX',
        expireTimeMs,
      ),
    );
  }

  protected async moveToActive(
    token: string,
    jobId?: string,
  ): Promise<Job<DataType, ResultType, NameType>> {
    // If we get the special delayed job ID, we pick the delay as the next
    // block timeout.
    if (jobId && jobId.startsWith('0:')) {
      this.blockUntil = parseInt(jobId.split(':')[1]) || 0;
    }
    const [jobData, id, limitUntil, delayUntil] =
      await this.scripts.moveToActive(token, jobId);
    return this.nextJobFromJobData(jobData, id, limitUntil, delayUntil, token);
  }

  private async waitForJob() {
    // I am not sure returning here this quick is a good idea, the main
    // loop could stay looping at a very high speed and consume all CPU time.
    if (this.paused) {
      return;
    }

    try {
      const opts: WorkerOptions = <WorkerOptions>this.opts;

      if (!this.closing) {
        const client = await this.blockingConnection.client;

        let blockTimeout = Math.max(
          this.blockUntil
            ? (this.blockUntil - Date.now()) / 1000
            : opts.drainDelay,
          0.01,
        );

        // Only Redis v6.0.0 and above supports doubles as block time
        blockTimeout =
          this.blockingConnection.redisVersion < '6.0.0'
            ? Math.ceil(blockTimeout)
            : blockTimeout;

<<<<<<< HEAD
=======
        // We restrict the maximum block timeout to 10 second to avoid
        // blocking the connection for too long in the case of reconnections
        // reference: https://github.com/taskforcesh/bullmq/issues/1658
        blockTimeout = Math.min(blockTimeout, maximumBlockTimeout);

>>>>>>> ac8a96ba
        const jobId = await client.brpoplpush(
          this.keys.wait,
          this.keys.active,
          blockTimeout,
        );
        return jobId;
      }
    } catch (error) {
      if (isNotConnectionError(<Error>error)) {
        this.emit('error', <Error>error);
      }
      if (!this.closing) {
        await this.delay();
      }
    } finally {
      this.waiting = null;
    }
  }

  /**
   *
   * This function is exposed only for testing purposes.
   */
  async delay(milliseconds?: number): Promise<void> {
    await delay(milliseconds || DELAY_TIME_1);
  }

  protected async nextJobFromJobData(
    jobData?: JobJsonRaw,
    jobId?: string,
    limitUntil?: number,
    delayUntil?: number,
    token?: string,
  ): Promise<Job<DataType, ResultType, NameType>> {
    if (!jobData) {
      if (!this.drained) {
        this.emit('drained');
        this.drained = true;
        this.blockUntil = 0;
      }
    }

    this.limitUntil = Math.max(limitUntil, 0) || 0;
    if (delayUntil) {
      this.blockUntil = Math.max(delayUntil, 0) || 0;
    }

    if (jobData) {
      this.drained = false;
      const job = this.createJob(jobData, jobId);
      job.token = token;
      if (job.opts.repeat) {
        const repeat = await this.repeat;
        await repeat.addNextRepeatableJob(job.name, job.data, job.opts);
      }
      return job;
    }
  }

  async processJob(
    job: Job<DataType, ResultType, NameType>,
    token: string,
    fetchNextCallback = () => true,
    jobsInProgress: Set<{ job: Job; ts: number }>,
  ): Promise<void | Job<DataType, ResultType, NameType>> {
    if (!job || this.closing || this.paused) {
      return;
    }

    const handleCompleted = async (result: ResultType) => {
      if (!this.connection.closing) {
        const completed = await job.moveToCompleted(
          result,
          token,
          fetchNextCallback() && !(this.closing || this.paused),
        );
        this.emit('completed', job, result, 'active');
        const [jobData, jobId, limitUntil, delayUntil] = completed || [];
        return this.nextJobFromJobData(
          jobData,
          jobId,
          limitUntil,
          delayUntil,
          token,
        );
      }
    };

    const handleFailed = async (err: Error) => {
      if (!this.connection.closing) {
        try {
          if (err.message == ErrorMessages.RATE_LIMIT) {
            this.limitUntil = await this.moveLimitedBackToWait(job, token);
            return;
          }

          if (
            (err instanceof DelayedError || err.name == 'DelayedError') ||
            (
              err instanceof WaitingChildrenError ||
              err.name == 'WaitingChildrenError'
            )
          ) {
            return;
          }

          await job.moveToFailed(err, token);
          this.emit('failed', job, err, 'active');
        } catch (err) {
          this.emit('error', <Error>err);
          // It probably means that the job has lost the lock before completion
          // A worker will (or already has) moved the job back
          // to the waiting list (as stalled)
        }
      }
    };

    this.emit('active', job, 'waiting');

    const inProgressItem = { job, ts: Date.now() };

    try {
<<<<<<< HEAD
      if (this.opts.discardTtl) {
        if (this.opts.discardTtl < Date.now() - job.timestamp) {
          return handleFailed(new Error(ErrorMessages.DISCARD_TTL));
        }
      }

=======
      jobsInProgress.add(inProgressItem);
>>>>>>> ac8a96ba
      const result = await this.callProcessJob(job, token);
      return await handleCompleted(result);
    } catch (err) {
      return handleFailed(<Error>err);
    } finally {
      jobsInProgress.delete(inProgressItem);
    }
  }

  /**
   *
   * Pauses the processing of this queue only for this worker.
   */
  async pause(doNotWaitActive?: boolean): Promise<void> {
    if (!this.paused) {
      this.paused = new Promise(resolve => {
        this.resumeWorker = function () {
          resolve();
          this.paused = null; // Allow pause to be checked externally for paused state.
          this.resumeWorker = null;
        };
      });
      await (!doNotWaitActive && this.whenCurrentJobsFinished());
      this.emit('paused');
    }
  }

  /**
   *
   * Resumes processing of this worker (if paused).
   */
  resume(): void {
    if (this.resumeWorker) {
      this.resumeWorker();
      this.emit('resumed');
    }
  }

  /**
   *
   * Checks if worker is paused.
   *
   * @returns true if worker is paused, false otherwise.
   */
  isPaused(): boolean {
    return !!this.paused;
  }

  /**
   *
   * Checks if worker is currently running.
   *
   * @returns true if worker is running, false otherwise.
   */
  isRunning(): boolean {
    return this.running;
  }

  /**
   *
   * Closes the worker and related redis connections.
   *
   * This method waits for current jobs to finalize before returning.
   *
   * @param force - Use force boolean parameter if you do not want to wait for
   * current jobs to be processed.
   *
   * @returns Promise that resolves when the worker has been closed.
   */
  close(force = false): Promise<void> {
    if (this.closing) {
      return this.closing;
    }
    this.closing = (async () => {
      this.emit('closing', 'closing queue');

      const client = await this.blockingConnection.client;

      this.resume();
      await Promise.resolve()
        .finally(() => {
          return force || this.whenCurrentJobsFinished(false);
        })
        .finally(() => {
          const closePoolPromise = this.childPool?.clean();

          if (force) {
            // since we're not waiting for the job to end attach
            // an error handler to avoid crashing the whole process
            closePoolPromise?.catch(err => {
              console.error(err); // TODO: emit error in next breaking change version
            });
            return;
          }
          return closePoolPromise;
        })
        .finally(() => clearTimeout(this.extendLocksTimer))
        .finally(() => clearTimeout(this.stalledCheckTimer))
        .finally(() => client.disconnect())
        .finally(() => this.connection.close())
        .finally(() => this.emit('closed'));
    })();
    return this.closing;
  }

  /**
   *
   * Manually starts the stalled checker.
   * The check will run once as soon as this method is called, and
   * then every opts.stalledInterval milliseconds until the worker is closed.
   * Note: Normally you do not need to call this method, since the stalled checker
   * is automatically started when the worker starts processing jobs after
   * calling run. However if you want to process the jobs manually you need
   * to call this method to start the stalled checker.
   *
   * @see {@link https://docs.bullmq.io/patterns/manually-fetching-jobs}
   */
  async startStalledCheckTimer(): Promise<void> {
    if (!this.opts.skipStalledCheck) {
      clearTimeout(this.stalledCheckTimer);

      await this.runStalledJobsCheck();
      this.stalledCheckTimer = setTimeout(async () => {
        this.startStalledCheckTimer();
      }, this.opts.stalledInterval);
    }
  }

  private async startLockExtenderTimer(
    jobsInProgress: Set<{ job: Job; ts: number }>,
  ): Promise<void> {
    if (!this.opts.skipLockRenewal) {
      clearTimeout(this.extendLocksTimer);

      this.extendLocksTimer = setTimeout(async () => {
        // Get all the jobs whose locks expire in less than 1/2 of the lockRenewTime
        const now = Date.now();
        const jobsToExtend = [];

        for (const item of jobsInProgress) {
          const { job, ts } = item;
          if (!ts) {
            item.ts = now;
            continue;
          }

          if (ts + this.opts.lockRenewTime / 2 < now) {
            item.ts = now;
            jobsToExtend.push(job);
          }
        }

        try {
          if (jobsToExtend.length) {
            await this.extendLocks(jobsToExtend);
          }
        } catch (err) {
          this.emit('error', <Error>err);
        }

        this.startLockExtenderTimer(jobsInProgress);
      }, this.opts.lockRenewTime / 2);
    }
  }

  /**
   * Returns a promise that resolves when active jobs are cleared
   *
   * @returns
   */
  private async whenCurrentJobsFinished(reconnect = true) {
    //
    // Force reconnection of blocking connection to abort blocking redis call immediately.
    //
    if (this.waiting) {
      await this.blockingConnection.disconnect();
    } else {
      reconnect = false;
    }

    if (this.asyncFifoQueue) {
      await this.asyncFifoQueue.waitAll();
    }

    reconnect && (await this.blockingConnection.reconnect());
  }

  private async retryIfFailed<T>(fn: () => Promise<T>, delayInMs: number) {
    const retry = 1;
    do {
      try {
        return await fn();
      } catch (err) {
        this.emit('error', <Error>err);
        if (delayInMs) {
          await this.delay(delayInMs);
        } else {
          return;
        }
      }
    } while (retry);
  }

  private async extendLocks(jobs: Job[]) {
    try {
      const multi = (await this.client).multi();
      for (const job of jobs) {
        await this.scripts.extendLock(
          job.id,
          job.token,
          this.opts.lockDuration,
          multi,
        );
      }
      const result = (await multi.exec()) as [Error, string][];

      for (const [err, jobId] of result) {
        if (err) {
          // TODO: signal process function that the job has been lost.
          this.emit(
            'error',
            new Error(`could not renew lock for job ${jobId}`),
          );
        }
      }
    } catch (err) {
      this.emit('error', <Error>err);
    }
  }

  private async runStalledJobsCheck() {
    try {
      if (!this.closing) {
        await this.checkConnectionError(() => this.moveStalledJobsToWait());
      }
    } catch (err) {
      this.emit('error', <Error>err);
    }
  }

  private async moveStalledJobsToWait() {
    const chunkSize = 50;
    const [failed, stalled] = await this.scripts.moveStalledJobsToWait();

    stalled.forEach((jobId: string) => this.emit('stalled', jobId, 'active'));

    const jobPromises: Promise<Job<DataType, ResultType, NameType>>[] = [];
    for (let i = 0; i < failed.length; i++) {
      jobPromises.push(
        Job.fromId<DataType, ResultType, NameType>(
          this as MinimalQueue,
          failed[i],
        ),
      );

      if (i % chunkSize === 0) {
        this.notifyFailedJobs(await Promise.all(jobPromises));
        jobPromises.length = 0;
      }
    }
    this.notifyFailedJobs(await Promise.all(jobPromises));
  }

  private notifyFailedJobs(failedJobs: Job<DataType, ResultType, NameType>[]) {
    failedJobs.forEach((job: Job<DataType, ResultType, NameType>) =>
      this.emit(
        'failed',
        job,
        new Error('job stalled more than allowable limit'),
        'active',
      ),
    );
  }

  private async moveLimitedBackToWait(
    job: Job<DataType, ResultType, NameType>,
    token: string,
  ) {
    const multi = (await this.client).multi();
    multi.pttl(this.keys.limiter);
    this.scripts.moveJobFromActiveToWait(multi, job.id, token);
    const [[err1, limitUntil], [err2]] = await multi.exec();
    if (err1 || err2) {
      throw err1 || err2;
    }
    return parseInt(limitUntil as string) || 0;
  }
}<|MERGE_RESOLUTION|>--- conflicted
+++ resolved
@@ -535,14 +535,6 @@
             ? Math.ceil(blockTimeout)
             : blockTimeout;
 
-<<<<<<< HEAD
-=======
-        // We restrict the maximum block timeout to 10 second to avoid
-        // blocking the connection for too long in the case of reconnections
-        // reference: https://github.com/taskforcesh/bullmq/issues/1658
-        blockTimeout = Math.min(blockTimeout, maximumBlockTimeout);
-
->>>>>>> ac8a96ba
         const jobId = await client.brpoplpush(
           this.keys.wait,
           this.keys.active,
@@ -665,16 +657,12 @@
     const inProgressItem = { job, ts: Date.now() };
 
     try {
-<<<<<<< HEAD
-      if (this.opts.discardTtl) {
+      /*if (this.opts.discardTtl) {
         if (this.opts.discardTtl < Date.now() - job.timestamp) {
           return handleFailed(new Error(ErrorMessages.DISCARD_TTL));
         }
-      }
-
-=======
+      }*/
       jobsInProgress.add(inProgressItem);
->>>>>>> ac8a96ba
       const result = await this.callProcessJob(job, token);
       return await handleCompleted(result);
     } catch (err) {
