import * as fs from 'fs';
import { URL } from 'url';
import { Redis } from 'ioredis';
import * as path from 'path';
import { v4 } from 'uuid';

// Note: this Polyfill is only needed for Node versions < 15.4.0
import { AbortController } from 'node-abort-controller';

import {
  GetNextJobOptions,
  IoredisListener,
  JobJsonRaw,
  Processor,
  RedisClient,
  WorkerOptions,
} from '../interfaces';
import { MinimalQueue } from '../types';
import {
  delay,
  DELAY_TIME_1,
  isNotConnectionError,
  isRedisInstance,
} from '../utils';
import { QueueBase } from './queue-base';
import { Repeat } from './repeat';
import { ChildPool } from './child-pool';
import { Job } from './job';
import { RedisConnection } from './redis-connection';
import sandbox from './sandbox';
import { AsyncFifoQueue } from './async-fifo-queue';
import {
  DelayedError,
  RateLimitError,
  RATE_LIMIT_ERROR,
  WaitingChildrenError,
} from './errors';
<<<<<<< HEAD
import { SpanKind, TelemetryAttributes } from '../enums';
=======
import { JobScheduler } from './job-scheduler';
>>>>>>> f17317c3

// 10 seconds is the maximum time a BRPOPLPUSH can block.
const maximumBlockTimeout = 10;

// 30 seconds is the maximum limit until.
const maximumLimitUntil = 30000;

// note: sandboxed processors would also like to define concurrency per process
// for better resource utilization.

export interface WorkerListener<
  DataType = any,
  ResultType = any,
  NameType extends string = string,
> extends IoredisListener {
  /**
   * Listen to 'active' event.
   *
   * This event is triggered when a job enters the 'active' state.
   */
  active: (job: Job<DataType, ResultType, NameType>, prev: string) => void;

  /**
   * Listen to 'closing' event.
   *
   * This event is triggered when the worker is closed.
   */
  closed: () => void;

  /**
   * Listen to 'closing' event.
   *
   * This event is triggered when the worker is closing.
   */
  closing: (msg: string) => void;

  /**
   * Listen to 'completed' event.
   *
   * This event is triggered when a job has successfully completed.
   */
  completed: (
    job: Job<DataType, ResultType, NameType>,
    result: ResultType,
    prev: string,
  ) => void;

  /**
   * Listen to 'drained' event.
   *
   * This event is triggered when the queue has drained the waiting list.
   * Note that there could still be delayed jobs waiting their timers to expire
   * and this event will still be triggered as long as the waiting list has emptied.
   */
  drained: () => void;

  /**
   * Listen to 'error' event.
   *
   * This event is triggered when an error is throw.
   */
  error: (failedReason: Error) => void;

  /**
   * Listen to 'failed' event.
   *
   * This event is triggered when a job has thrown an exception.
   * Note: job parameter could be received as undefined when an stalled job
   * reaches the stalled limit and it is deleted by the removeOnFail option.
   */
  failed: (
    job: Job<DataType, ResultType, NameType> | undefined,
    error: Error,
    prev: string,
  ) => void;

  /**
   * Listen to 'paused' event.
   *
   * This event is triggered when the queue is paused.
   */
  paused: () => void;

  /**
   * Listen to 'progress' event.
   *
   * This event is triggered when a job updates it progress, i.e. the
   * Job##updateProgress() method is called. This is useful to notify
   * progress or any other data from within a processor to the rest of the
   * world.
   */
  progress: (
    job: Job<DataType, ResultType, NameType>,
    progress: number | object,
  ) => void;

  /**
   * Listen to 'ready' event.
   *
   * This event is triggered when blockingConnection is ready.
   */
  ready: () => void;

  /**
   * Listen to 'resumed' event.
   *
   * This event is triggered when the queue is resumed.
   */
  resumed: () => void;

  /**
   * Listen to 'stalled' event.
   *
   * This event is triggered when a job has stalled and
   * has been moved back to the wait list.
   */
  stalled: (jobId: string, prev: string) => void;
}

/**
 *
 * This class represents a worker that is able to process jobs from the queue.
 * As soon as the class is instantiated and a connection to Redis is established
 * it will start processing jobs.
 *
 */
export class Worker<
  DataType = any,
  ResultType = any,
  NameType extends string = string,
> extends QueueBase {
  readonly opts: WorkerOptions;
  readonly id: string;

  private abortDelayController: AbortController | null = null;
  private asyncFifoQueue: AsyncFifoQueue<void | Job<
    DataType,
    ResultType,
    NameType
  >>;
  private blockingConnection: RedisConnection;
  private blockUntil = 0;
  private childPool: ChildPool;
  private drained: boolean = false;
  private extendLocksTimer: NodeJS.Timeout | null = null;
  private limitUntil = 0;
  private resumeWorker: () => void;
  private stalledCheckTimer: NodeJS.Timeout;
  private waiting: Promise<number> | null = null;
  private _repeat: Repeat; // To be deprecated in v6 in favor of Job Scheduler

  private _jobScheduler: JobScheduler;

  protected paused: Promise<void>;
  protected processFn: Processor<DataType, ResultType, NameType>;
  protected running = false;

  static RateLimitError(): Error {
    return new RateLimitError();
  }

  constructor(
    name: string,
    processor?: string | URL | null | Processor<DataType, ResultType, NameType>,
    opts?: WorkerOptions,
    Connection?: typeof RedisConnection,
  ) {
    super(
      name,
      {
        ...opts,
        blockingConnection: true,
      },
      Connection,
    );

    if (!opts || !opts.connection) {
      throw new Error('Worker requires a connection');
    }

    this.opts = {
      drainDelay: 5,
      concurrency: 1,
      lockDuration: 30000,
      maxStalledCount: 1,
      stalledInterval: 30000,
      autorun: true,
      runRetryDelay: 15000,
      ...this.opts,
    };

    if (this.opts.stalledInterval <= 0) {
      throw new Error('stalledInterval must be greater than 0');
    }

    if (this.opts.drainDelay <= 0) {
      throw new Error('drainDelay must be greater than 0');
    }

    this.concurrency = this.opts.concurrency;

    this.opts.lockRenewTime =
      this.opts.lockRenewTime || this.opts.lockDuration / 2;

    this.id = v4();

    if (processor) {
      if (typeof processor === 'function') {
        this.processFn = processor;
      } else {
        // SANDBOXED
        if (processor instanceof URL) {
          if (!fs.existsSync(processor)) {
            throw new Error(
              `URL ${processor} does not exist in the local file system`,
            );
          }
          processor = processor.href;
        } else {
          const supportedFileTypes = ['.js', '.ts', '.flow', '.cjs'];
          const processorFile =
            processor +
            (supportedFileTypes.includes(path.extname(processor)) ? '' : '.js');

          if (!fs.existsSync(processorFile)) {
            throw new Error(`File ${processorFile} does not exist`);
          }
        }

        // Separate paths so that bundling tools can resolve dependencies easier
        const dirname = path.dirname(module.filename || __filename);
        const workerThreadsMainFile = path.join(dirname, 'main-worker.js');
        const spawnProcessMainFile = path.join(dirname, 'main.js');

        let mainFilePath = this.opts.useWorkerThreads
          ? workerThreadsMainFile
          : spawnProcessMainFile;

        try {
          fs.statSync(mainFilePath); // would throw if file not exists
        } catch (_) {
          const mainFile = this.opts.useWorkerThreads
            ? 'main-worker.js'
            : 'main.js';
          mainFilePath = path.join(
            process.cwd(),
            `dist/cjs/classes/${mainFile}`,
          );
          fs.statSync(mainFilePath);
        }

        this.childPool = new ChildPool({
          mainFile: mainFilePath,
          useWorkerThreads: this.opts.useWorkerThreads,
          workerForkOptions: this.opts.workerForkOptions,
          workerThreadsOptions: this.opts.workerThreadsOptions,
        });

        this.processFn = sandbox<DataType, ResultType, NameType>(
          processor,
          this.childPool,
        ).bind(this);
      }

      if (this.opts.autorun) {
        this.run().catch(error => this.emit('error', error));
      }
    }

    const connectionName =
      this.clientName() + (this.opts.name ? `:w:${this.opts.name}` : '');
    this.blockingConnection = new RedisConnection(
      isRedisInstance(opts.connection)
        ? (<Redis>opts.connection).duplicate({ connectionName })
        : { ...opts.connection, connectionName },
      false,
      true,
      opts.skipVersionCheck,
    );
    this.blockingConnection.on('error', error => this.emit('error', error));
    this.blockingConnection.on('ready', () =>
      setTimeout(() => this.emit('ready'), 0),
    );
  }

  emit<U extends keyof WorkerListener<DataType, ResultType, NameType>>(
    event: U,
    ...args: Parameters<WorkerListener<DataType, ResultType, NameType>[U]>
  ): boolean {
    return super.emit(event, ...args);
  }

  off<U extends keyof WorkerListener<DataType, ResultType, NameType>>(
    eventName: U,
    listener: WorkerListener<DataType, ResultType, NameType>[U],
  ): this {
    super.off(eventName, listener);
    return this;
  }

  on<U extends keyof WorkerListener<DataType, ResultType, NameType>>(
    event: U,
    listener: WorkerListener<DataType, ResultType, NameType>[U],
  ): this {
    super.on(event, listener);
    return this;
  }

  once<U extends keyof WorkerListener<DataType, ResultType, NameType>>(
    event: U,
    listener: WorkerListener<DataType, ResultType, NameType>[U],
  ): this {
    super.once(event, listener);
    return this;
  }

  protected callProcessJob(
    job: Job<DataType, ResultType, NameType>,
    token: string,
  ): Promise<ResultType> {
    return this.processFn(job, token);
  }

  protected createJob(
    data: JobJsonRaw,
    jobId: string,
  ): Job<DataType, ResultType, NameType> {
    return this.Job.fromJSON(this as MinimalQueue, data, jobId) as Job<
      DataType,
      ResultType,
      NameType
    >;
  }

  /**
   *
   * Waits until the worker is ready to start processing jobs.
   * In general only useful when writing tests.
   *
   */
  async waitUntilReady(): Promise<RedisClient> {
    await super.waitUntilReady();
    return this.blockingConnection.client;
  }

  set concurrency(concurrency: number) {
    if (
      typeof concurrency !== 'number' ||
      concurrency < 1 ||
      !isFinite(concurrency)
    ) {
      throw new Error('concurrency must be a finite number greater than 0');
    }
    this.opts.concurrency = concurrency;
  }

  get repeat(): Promise<Repeat> {
    return new Promise<Repeat>(async resolve => {
      if (!this._repeat) {
        const connection = await this.client;
        this._repeat = new Repeat(this.name, {
          ...this.opts,
          connection,
        });
        this._repeat.on('error', e => this.emit.bind(this, e));
      }
      resolve(this._repeat);
    });
  }

  get jobScheduler(): Promise<JobScheduler> {
    return new Promise<JobScheduler>(async resolve => {
      if (!this._jobScheduler) {
        const connection = await this.client;
        this._jobScheduler = new JobScheduler(this.name, {
          ...this.opts,
          connection,
        });
        this._jobScheduler.on('error', e => this.emit.bind(this, e));
      }
      resolve(this._jobScheduler);
    });
  }

  async run() {
    await this.trace<void>(
      SpanKind.INTERNAL,
      () => `${this.name} ${this.id} Worker.run`,
      async span => {
        span?.setAttributes({
          [TelemetryAttributes.WorkerId]: this.id,
          [TelemetryAttributes.WorkerOptions]: JSON.stringify(this.opts),
        });

        if (!this.processFn) {
          throw new Error('No process function is defined.');
        }

        if (this.running) {
          throw new Error('Worker is already running.');
        }

        try {
          this.running = true;

          if (this.closing) {
            return;
          }

          await this.startStalledCheckTimer();

          const jobsInProgress = new Set<{ job: Job; ts: number }>();
          this.startLockExtenderTimer(jobsInProgress);

          const asyncFifoQueue = (this.asyncFifoQueue =
            new AsyncFifoQueue<void | Job<DataType, ResultType, NameType>>());

          let tokenPostfix = 0;

          const client = await this.client;
          const bclient = await this.blockingConnection.client;

          /**
           * This is the main loop in BullMQ. Its goals are to fetch jobs from the queue
           * as efficiently as possible, providing concurrency and minimal unnecessary calls
           * to Redis.
           */
          while (!this.closing) {
            let numTotal = asyncFifoQueue.numTotal();

            /**
             * This inner loop tries to fetch jobs concurrently, but if we are waiting for a job
             * to arrive at the queue we should not try to fetch more jobs (as it would be pointless)
             */
            while (
              !this.waiting &&
              numTotal < this.opts.concurrency &&
              (!this.limitUntil || numTotal == 0)
            ) {
              const token = `${this.id}:${tokenPostfix++}`;

              const fetchedJob = this.retryIfFailed<void | Job<
                DataType,
                ResultType,
                NameType
              >>(
                () => this._getNextJob(client, bclient, token, { block: true }),
                this.opts.runRetryDelay,
              );
              asyncFifoQueue.add(fetchedJob);

              numTotal = asyncFifoQueue.numTotal();

              if (this.waiting && numTotal > 1) {
                // We are waiting for jobs but we have others that we could start processing already
                break;
              }

              // We await here so that we fetch jobs in sequence, this is important to avoid unnecessary calls
              // to Redis in high concurrency scenarios.
              const job = await fetchedJob;

              // No more jobs waiting but we have others that could start processing already
              if (!job && numTotal > 1) {
                break;
              }

              // If there are potential jobs to be processed and blockUntil is set, we should exit to avoid waiting
              // for processing this job.
              if (this.blockUntil) {
                break;
              }
            }

            // Since there can be undefined jobs in the queue (when a job fails or queue is empty)
            // we iterate until we find a job.
            let job: Job<DataType, ResultType, NameType> | void;
            do {
              job = await asyncFifoQueue.fetch();
            } while (!job && asyncFifoQueue.numQueued() > 0);

            if (job) {
              const token = job.token;
              asyncFifoQueue.add(
                this.retryIfFailed<void | Job<DataType, ResultType, NameType>>(
                  () =>
                    this.processJob(
                      <Job<DataType, ResultType, NameType>>job,
                      token,
                      () => asyncFifoQueue.numTotal() <= this.opts.concurrency,
                      jobsInProgress,
                    ),
                  this.opts.runRetryDelay,
                ),
              );
            }
          }

          this.running = false;
          return await asyncFifoQueue.waitAll();
        } catch (error) {
          this.running = false;
          throw error;
        }
      },
    );
  }

  /**
   * Returns a promise that resolves to the next job in queue.
   * @param token - worker token to be assigned to retrieved job
   * @returns a Job or undefined if no job was available in the queue.
   */
  async getNextJob(token: string, { block = true }: GetNextJobOptions = {}) {
    return this.trace<Job<DataType, ResultType, NameType>>(
      SpanKind.INTERNAL,
      () => `${this.name} ${this.id} Worker.getNextJob`,
      async span => {
        const nextJob = await this._getNextJob(
          await this.client,
          await this.blockingConnection.client,
          token,
          { block },
        );

        span?.setAttributes({
          [TelemetryAttributes.WorkerId]: this.id,
          [TelemetryAttributes.WorkerToken]: token,
          [TelemetryAttributes.WorkerOptions]: JSON.stringify({ block }),
          [TelemetryAttributes.JobId]: nextJob?.id,
        });

        return nextJob;
      },
    );
  }

  private async _getNextJob(
    client: RedisClient,
    bclient: RedisClient,
    token: string,
    { block = true }: GetNextJobOptions = {},
  ): Promise<Job<DataType, ResultType, NameType> | undefined> {
    if (this.paused) {
      if (block) {
        await this.paused;
      } else {
        return;
      }
    }

    if (this.closing) {
      return;
    }

    if (this.drained && block && !this.limitUntil && !this.waiting) {
      this.waiting = this.waitForJob(bclient, this.blockUntil);
      try {
        this.blockUntil = await this.waiting;

        if (this.blockUntil <= 0 || this.blockUntil - Date.now() < 1) {
          return this.moveToActive(client, token, this.opts.name);
        }
      } catch (err) {
        // Swallow error if locally paused or closing since we did force a disconnection
        if (
          !(this.paused || this.closing) &&
          isNotConnectionError(<Error>err)
        ) {
          throw err;
        }
      } finally {
        this.waiting = null;
      }
    } else {
      const limitUntil = this.limitUntil;
      if (limitUntil) {
        this.abortDelayController?.abort();
        this.abortDelayController = new AbortController();
        await this.delay(
          this.getLimitUntil(limitUntil),
          this.abortDelayController,
        );
      }
      return this.moveToActive(client, token, this.opts.name);
    }
  }

  /**
   * Overrides the rate limit to be active for the next jobs.
   *
   * @param expireTimeMs - expire time in ms of this rate limit.
   */
  async rateLimit(expireTimeMs: number): Promise<void> {
    await this.trace<void>(
      SpanKind.INTERNAL,
      () => `${this.name} ${this.id} Worker.rateLimit`,
      async span => {
        span?.setAttributes({
          [TelemetryAttributes.WorkerId]: this.id,
          [TelemetryAttributes.WorkerRateLimit]: expireTimeMs,
        });

        await this.client.then(client =>
          client.set(
            this.keys.limiter,
            Number.MAX_SAFE_INTEGER,
            'PX',
            expireTimeMs,
          ),
        );
      },
    );
  }

  get minimumBlockTimeout(): number {
    return this.blockingConnection.capabilities.canBlockFor1Ms
      ? /* 1 millisecond is chosen because the granularity of our timestamps are milliseconds.
Obviously we can still process much faster than 1 job per millisecond but delays and rate limits
will never work with more accuracy than 1ms. */
        0.001
      : 0.002;
  }

  protected async moveToActive(
    client: RedisClient,
    token: string,
    name?: string,
  ): Promise<Job<DataType, ResultType, NameType>> {
    const [jobData, id, limitUntil, delayUntil] =
      await this.scripts.moveToActive(client, token, name);
    this.updateDelays(limitUntil, delayUntil);

    return this.nextJobFromJobData(jobData, id, token);
  }

  private async waitForJob(
    bclient: RedisClient,
    blockUntil: number,
  ): Promise<number> {
    if (this.paused) {
      return Infinity;
    }

    let timeout: NodeJS.Timeout;
    try {
      if (!this.closing && !this.limitUntil) {
        let blockTimeout = this.getBlockTimeout(blockUntil);

        if (blockTimeout > 0) {
          blockTimeout = this.blockingConnection.capabilities.canDoubleTimeout
            ? blockTimeout
            : Math.ceil(blockTimeout);

          // We cannot trust that the blocking connection stays blocking forever
          // due to issues in Redis and IORedis, so we will reconnect if we
          // don't get a response in the expected time.
          timeout = setTimeout(async () => {
            bclient.disconnect(!this.closing);
          }, blockTimeout * 1000 + 1000);

          this.updateDelays(); // reset delays to avoid reusing same values in next iteration

          // Markers should only be used for un-blocking, so we will handle them in this
          // function only.
          const result = await bclient.bzpopmin(this.keys.marker, blockTimeout);

          if (result) {
            const [_key, member, score] = result;

            if (member) {
              return parseInt(score);
            }
          }
        }

        return 0;
      }
    } catch (error) {
      if (isNotConnectionError(<Error>error)) {
        this.emit('error', <Error>error);
      }
      if (!this.closing) {
        await this.delay();
      }
    } finally {
      clearTimeout(timeout);
    }
    return Infinity;
  }

  protected getBlockTimeout(blockUntil: number): number {
    const opts: WorkerOptions = <WorkerOptions>this.opts;

    // when there are delayed jobs
    if (blockUntil) {
      const blockDelay = blockUntil - Date.now();
      // when we reach the time to get new jobs
      if (blockDelay <= 0) {
        return blockDelay;
      } else if (blockDelay < this.minimumBlockTimeout * 1000) {
        return this.minimumBlockTimeout;
      } else {
        // We restrict the maximum block timeout to 10 second to avoid
        // blocking the connection for too long in the case of reconnections
        // reference: https://github.com/taskforcesh/bullmq/issues/1658
        return Math.min(blockDelay / 1000, maximumBlockTimeout);
      }
    } else {
      return Math.max(opts.drainDelay, this.minimumBlockTimeout);
    }
  }

  protected getLimitUntil(limitUntil: number): number {
    // We restrict the maximum limit until to 30 second to
    // be able to promote delayed jobs while queue is rate limited
    return Math.min(limitUntil, maximumLimitUntil);
  }

  /**
   *
   * This function is exposed only for testing purposes.
   */
  async delay(
    milliseconds?: number,
    abortController?: AbortController,
  ): Promise<void> {
    await delay(milliseconds || DELAY_TIME_1, abortController);
  }

  private updateDelays(limitUntil = 0, delayUntil = 0) {
    this.limitUntil = Math.max(limitUntil, 0) || 0;
    this.blockUntil = Math.max(delayUntil, 0) || 0;
  }

  protected async nextJobFromJobData(
    jobData?: JobJsonRaw,
    jobId?: string,
    token?: string,
  ): Promise<Job<DataType, ResultType, NameType>> {
    if (!jobData) {
      if (!this.drained) {
        this.emit('drained');
        this.drained = true;
      }
    } else {
      this.drained = false;
      const job = this.createJob(jobData, jobId);
      job.token = token;

      // Add next scheduled job if necessary.
      if (job.opts.repeat) {
        // Use new job scheduler if possible
        if (job.repeatJobKey) {
          const jobScheduler = await this.jobScheduler;
          await jobScheduler.upsertJobScheduler(
            job.repeatJobKey,
            job.opts.repeat,
            job.name,
            job.data,
            job.opts,
            { override: false },
          );
        } else {
          const repeat = await this.repeat;
          await repeat.updateRepeatableJob(job.name, job.data, job.opts, {
            override: false,
          });
        }
      }
      return job;
    }
  }

  async processJob(
    job: Job<DataType, ResultType, NameType>,
    token: string,
    fetchNextCallback = () => true,
    jobsInProgress: Set<{ job: Job; ts: number }>,
  ): Promise<void | Job<DataType, ResultType, NameType>> {
    const { telemetryMetadata: srcPropagationMedatada } = job.opts;

    return this.trace<void | Job<DataType, ResultType, NameType>>(
      SpanKind.CONSUMER,
      () => `${this.name} ${this.id} Worker.processJob`,
      async span => {
        span?.setAttributes({
          [TelemetryAttributes.WorkerId]: this.id,
          [TelemetryAttributes.WorkerToken]: token,
          [TelemetryAttributes.JobId]: job.id,
        });

        if (!job || this.closing || this.paused) {
          return;
        }

        const handleCompleted = async (result: ResultType) => {
          if (!this.connection.closing) {
            const completed = await job.moveToCompleted(
              result,
              token,
              fetchNextCallback() && !(this.closing || this.paused),
            );
            this.emit('completed', job, result, 'active');
            const [jobData, jobId, limitUntil, delayUntil] = completed || [];
            this.updateDelays(limitUntil, delayUntil);

            return this.nextJobFromJobData(jobData, jobId, token);
          }
        };

        const handleFailed = async (err: Error) => {
          if (!this.connection.closing) {
            try {
              if (err.message == RATE_LIMIT_ERROR) {
                this.limitUntil = await this.moveLimitedBackToWait(job, token);
                return;
              }

              if (
                err instanceof DelayedError ||
                err.name == 'DelayedError' ||
                err instanceof WaitingChildrenError ||
                err.name == 'WaitingChildrenError'
              ) {
                return;
              }

              const result = await job.moveToFailed(err, token, true);
              this.emit('failed', job, err, 'active');

              if (result) {
                const [jobData, jobId, limitUntil, delayUntil] = result;
                this.updateDelays(limitUntil, delayUntil);
                return this.nextJobFromJobData(jobData, jobId, token);
              }
            } catch (err) {
              this.emit('error', <Error>err);
              // It probably means that the job has lost the lock before completion
              // A worker will (or already has) moved the job back
              // to the waiting list (as stalled)
            }
          }
        };

        this.emit('active', job, 'waiting');

        const inProgressItem = { job, ts: Date.now() };

        try {
          jobsInProgress.add(inProgressItem);
          const result = await this.callProcessJob(job, token);
          return await handleCompleted(result);
        } catch (err) {
          return handleFailed(<Error>err);
        } finally {
          jobsInProgress.delete(inProgressItem);
        }
      },
      srcPropagationMedatada,
    );
  }

  /**
   *
   * Pauses the processing of this queue only for this worker.
   */
  async pause(doNotWaitActive?: boolean): Promise<void> {
    await this.trace<void>(
      SpanKind.INTERNAL,
      () => `${this.name} ${this.id} Worker.pause`,
      async span => {
        span?.setAttributes({
          [TelemetryAttributes.WorkerId]: this.id,
          [TelemetryAttributes.WorkerDoNotWaitActive]: doNotWaitActive,
        });

        if (!this.paused) {
          this.paused = new Promise(resolve => {
            this.resumeWorker = function () {
              resolve();
              this.paused = null; // Allow pause to be checked externally for paused state.
              this.resumeWorker = null;
            };
          });
          await (!doNotWaitActive && this.whenCurrentJobsFinished());
          this.emit('paused');
        }
      },
    );
  }

  /**
   *
   * Resumes processing of this worker (if paused).
   */
  resume(): void {
    this.trace<void>(
      SpanKind.INTERNAL,
      () => `${this.name} ${this.id} Worker.resume`,
      span => {
        span?.setAttributes({
          [TelemetryAttributes.WorkerId]: this.id,
        });

        if (this.resumeWorker) {
          this.resumeWorker();
          this.emit('resumed');
        }
      },
    );
  }

  /**
   *
   * Checks if worker is paused.
   *
   * @returns true if worker is paused, false otherwise.
   */
  isPaused(): boolean {
    return !!this.paused;
  }

  /**
   *
   * Checks if worker is currently running.
   *
   * @returns true if worker is running, false otherwise.
   */
  isRunning(): boolean {
    return this.running;
  }

  /**
   *
   * Closes the worker and related redis connections.
   *
   * This method waits for current jobs to finalize before returning.
   *
   * @param force - Use force boolean parameter if you do not want to wait for
   * current jobs to be processed.
   *
   * @returns Promise that resolves when the worker has been closed.
   */
  async close(force = false): Promise<void> {
    await this.trace<void>(
      SpanKind.INTERNAL,
      () => `${this.name} ${this.id} Worker.close`,
      async span => {
        span?.setAttributes({
          [TelemetryAttributes.WorkerId]: this.id,
          [TelemetryAttributes.WorkerForceClose]: force,
        });

        if (this.closing) {
          return this.closing;
        }
        this.closing = (async () => {
          this.emit('closing', 'closing queue');
          this.abortDelayController?.abort();

          this.resume();

          // Define the async cleanup functions
          const asyncCleanups = [
            () => {
              return force || this.whenCurrentJobsFinished(false);
            },
            () => this.childPool?.clean(),
            () => this.blockingConnection.close(force),
            () => this.connection.close(force),
          ];

          // Run cleanup functions sequentially and make sure all are run despite any errors
          for (const cleanup of asyncCleanups) {
            try {
              await cleanup();
            } catch (err) {
              this.emit('error', <Error>err);
            }
          }

          clearTimeout(this.extendLocksTimer);
          clearTimeout(this.stalledCheckTimer);

          this.closed = true;
          this.emit('closed');
        })();

        return await this.closing;
      },
    );
  }

  /**
   *
   * Manually starts the stalled checker.
   * The check will run once as soon as this method is called, and
   * then every opts.stalledInterval milliseconds until the worker is closed.
   * Note: Normally you do not need to call this method, since the stalled checker
   * is automatically started when the worker starts processing jobs after
   * calling run. However if you want to process the jobs manually you need
   * to call this method to start the stalled checker.
   *
   * @see {@link https://docs.bullmq.io/patterns/manually-fetching-jobs}
   */
  async startStalledCheckTimer(): Promise<void> {
    await this.trace<void>(
      SpanKind.INTERNAL,
      () => `${this.name} ${this.id} Worker.startStalledCheckTimer`,
      async span => {
        span?.setAttributes({
          [TelemetryAttributes.WorkerId]: this.id,
        });

        if (!this.opts.skipStalledCheck) {
          clearTimeout(this.stalledCheckTimer);

          if (!this.closing) {
            try {
              await this.checkConnectionError(() =>
                this.moveStalledJobsToWait(),
              );
              this.stalledCheckTimer = setTimeout(async () => {
                await this.startStalledCheckTimer();
              }, this.opts.stalledInterval);
            } catch (err) {
              this.emit('error', <Error>err);
            }
          }
        }
      },
    );
  }

  private startLockExtenderTimer(
    jobsInProgress: Set<{ job: Job; ts: number }>,
  ): void {
    if (!this.opts.skipLockRenewal) {
      clearTimeout(this.extendLocksTimer);

      if (!this.closed) {
        this.extendLocksTimer = setTimeout(async () => {
          // Get all the jobs whose locks expire in less than 1/2 of the lockRenewTime
          const now = Date.now();
          const jobsToExtend = [];

          for (const item of jobsInProgress) {
            const { job, ts } = item;
            if (!ts) {
              item.ts = now;
              continue;
            }

            if (ts + this.opts.lockRenewTime / 2 < now) {
              item.ts = now;
              jobsToExtend.push(job);
            }
          }

          try {
            if (jobsToExtend.length) {
              await this.extendLocks(jobsToExtend);
            }
          } catch (err) {
            this.emit('error', <Error>err);
          }

          this.startLockExtenderTimer(jobsInProgress);
        }, this.opts.lockRenewTime / 2);
      }
    }
  }

  /**
   * Returns a promise that resolves when active jobs are cleared
   *
   * @returns
   */
  private async whenCurrentJobsFinished(reconnect = true) {
    //
    // Force reconnection of blocking connection to abort blocking redis call immediately.
    //
    if (this.waiting) {
      // If we are not going to reconnect, we will not wait for the disconnection.
      await this.blockingConnection.disconnect(reconnect);
    } else {
      reconnect = false;
    }

    if (this.asyncFifoQueue) {
      await this.asyncFifoQueue.waitAll();
    }

    reconnect && (await this.blockingConnection.reconnect());
  }

  private async retryIfFailed<T>(fn: () => Promise<T>, delayInMs: number) {
    const retry = 1;
    do {
      try {
        return await fn();
      } catch (err) {
        this.emit('error', <Error>err);
        if (delayInMs) {
          await this.delay(delayInMs);
        } else {
          return;
        }
      }
    } while (retry);
  }

  protected async extendLocks(jobs: Job[]) {
    await this.trace<void>(
      SpanKind.INTERNAL,
      () => `${this.name} ${this.id} Worker.extendLocks`,
      async span => {
        span?.setAttributes({
          [TelemetryAttributes.WorkerId]: this.id,
          [TelemetryAttributes.WorkerJobsToExtendLocks]: jobs.map(
            job => job.id,
          ),
        });

        try {
          const pipeline = (await this.client).pipeline();
          for (const job of jobs) {
            await this.scripts.extendLock(
              job.id,
              job.token,
              this.opts.lockDuration,
              pipeline,
            );
          }
          const result = (await pipeline.exec()) as [Error, string][];

          for (const [err, jobId] of result) {
            if (err) {
              // TODO: signal process function that the job has been lost.
              this.emit(
                'error',
                new Error(`could not renew lock for job ${jobId}`),
              );
            }
          }
        } catch (err) {
          this.emit('error', <Error>err);
        }
      },
    );
  }

  private async moveStalledJobsToWait() {
    await this.trace<void>(
      SpanKind.INTERNAL,
      () => `${this.name} ${this.id} Worker.moveStalledJobsToWait`,
      async span => {
        const chunkSize = 50;
        const [failed, stalled] = await this.scripts.moveStalledJobsToWait();

        stalled.forEach((jobId: string) =>
          this.emit('stalled', jobId, 'active'),
        );

        const jobPromises: Promise<Job<DataType, ResultType, NameType>>[] = [];
        for (let i = 0; i < failed.length; i++) {
          jobPromises.push(
            Job.fromId<DataType, ResultType, NameType>(
              this as MinimalQueue,
              failed[i],
            ),
          );

          if ((i + 1) % chunkSize === 0) {
            this.notifyFailedJobs(await Promise.all(jobPromises));
            jobPromises.length = 0;
          }
        }

        this.notifyFailedJobs(await Promise.all(jobPromises));

        span?.setAttributes({
          [TelemetryAttributes.WorkerId]: this.id,
          [TelemetryAttributes.WorkerStalledJobs]: stalled,
        });
      },
    );
  }

  private notifyFailedJobs(failedJobs: Job<DataType, ResultType, NameType>[]) {
    failedJobs.forEach((job: Job<DataType, ResultType, NameType>) =>
      this.emit(
        'failed',
        job,
        new Error('job stalled more than allowable limit'),
        'active',
      ),
    );
  }

  private moveLimitedBackToWait(
    job: Job<DataType, ResultType, NameType>,
    token: string,
  ) {
    return this.scripts.moveJobFromActiveToWait(job.id, token);
  }
}<|MERGE_RESOLUTION|>--- conflicted
+++ resolved
@@ -35,11 +35,8 @@
   RATE_LIMIT_ERROR,
   WaitingChildrenError,
 } from './errors';
-<<<<<<< HEAD
 import { SpanKind, TelemetryAttributes } from '../enums';
-=======
 import { JobScheduler } from './job-scheduler';
->>>>>>> f17317c3
 
 // 10 seconds is the maximum time a BRPOPLPUSH can block.
 const maximumBlockTimeout = 10;
