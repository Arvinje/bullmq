--- conflicted
+++ resolved
@@ -38,12 +38,7 @@
 const logger = debuglog('bull');
 
 const optsDecodeMap = {
-<<<<<<< HEAD
-  de: 'debounce',
-=======
   de: 'deduplication',
-  ocf: 'onChildFailure',
->>>>>>> 8617fb5b
   fpof: 'failParentOnFailure',
   idof: 'ignoreDependencyOnFailure',
   kl: 'keepLogs',
