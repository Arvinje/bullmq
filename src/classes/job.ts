import { Pipeline } from 'ioredis';
import { fromPairs } from 'lodash';
import { debuglog } from 'util';
<<<<<<< HEAD
import { RetryErrors } from '../enums';
import {
  BackoffOptions,
  JobsOptions,
  ParentKeys,
  WorkerOptions,
} from '../interfaces';
=======
import {
  BackoffOptions,
  JobJson,
  JobJsonRaw,
  JobsOptions,
  ParentKeys,
  RedisClient,
  WorkerOptions,
} from '../interfaces';
import { FinishedStatus, JobState, JobJsonSandbox } from '../types';
>>>>>>> 9cfda3d2
import {
  errorObject,
  isEmpty,
  getParentKey,
  lengthInUtf8Bytes,
  tryCatch,
} from '../utils';
import { QueueEvents } from './queue-events';
import { Backoffs } from './backoffs';
import { MinimalQueue, ParentOpts, Scripts, JobData } from './scripts';
import { UnrecoverableError } from './unrecoverable-error';

const logger = debuglog('bull');

export type BulkJobOptions = Omit<JobsOptions, 'repeat'>;

export interface MoveToWaitingChildrenOpts {
  child?: {
    id: string;
    queue: string;
  };
}

export interface DependenciesOpts {
  processed?: {
    cursor?: number;
    count?: number;
  };
  unprocessed?: {
    cursor?: number;
    count?: number;
  };
}

export class Job<
  DataType = any,
  ReturnType = any,
  NameType extends string = string,
> {
  /**
   * The progress a job has performed so far.
   * @defaultValue 0
   */
  progress: number | object = 0;

  /**
   * The value returned by the processor when processing this job.
   * @defaultValue null
   */
  returnvalue: ReturnType = null;

  /**
   * Stacktrace for the error (for failed jobs).
   * @defaultValue null
   */
  stacktrace: string[] = null;

  /**
   * Timestamp when the job was created (unless overridden with job options).
   */
  timestamp: number;

  /**
   * Number of attempts after the job has failed.
   * @defaultValue 0
   */
  attemptsMade = 0;

  /**
   * Reason for failing.
   */
  failedReason: string;

  /**
   * Timestamp for when the job finished (completed or failed).
   */
  finishedOn?: number;

  /**
   * Timestamp for when the job was processed.
   */
  processedOn?: number;

  /**
   * Fully qualified key (including the queue prefix) pointing to the parent of this job.
   */
  parentKey?: ParentKeys;

  /**
   * Object that contains parentId (id) and parent queueKey.
   */
  parent?: ParentKeys;

  protected toKey: (type: string) => string;

  private discarded: boolean;

  protected scripts: Scripts;

  constructor(
    protected queue: MinimalQueue,
    /**
     * The name of the Job
     */
    public name: NameType,

    /**
     * The payload for this job.
     */
    public data: DataType,

    /**
     * The options object for this job.
     */
    public opts: JobsOptions = {},
    public id?: string,
  ) {
    this.opts = Object.assign(
      {
        attempts: 0,
        delay: 0,
      },
      opts,
    );

    this.timestamp = opts.timestamp ? opts.timestamp : Date.now();

    this.opts.backoff = Backoffs.normalize(opts.backoff);

    if (opts.parent) {
      this.parentKey = { ...opts.parent };
    }

    this.parent = opts.parent
      ? { id: opts.parent.id, queueKey: opts.parent.queue }
      : undefined;

    this.toKey = queue.toKey.bind(queue);
    this.scripts = new Scripts(queue);
  }

  /**
   * Creates a new job and adds it to the queue.
   *
   * @param queue - the queue where to add the job.
   * @param name - the name of the job.
   * @param data - the payload of the job.
   * @param opts - the options bag for this job.
   * @returns
   */
  static async create<T = any, R = any, N extends string = string>(
    queue: MinimalQueue,
    name: N,
    data: T,
    opts?: JobsOptions,
  ): Promise<Job<T, R, N>> {
    const client = await queue.client;

    const job = new this<T, R, N>(queue, name, data, opts, opts && opts.jobId);

    const parentKey = getParentKey(job.parentKey);

    job.id = await job.addJob(client, {
      parentId: job.parentKey?.id,
      parentQueueKey: job.parentKey?.queue,
      parentDependenciesKey: parentKey ? `${parentKey}:dependencies` : '',
    });

    return job;
  }

  /**
   * Creates a bulk of jobs and adds them atomically to the given queue.
   *
   * @param queue -the queue were to add the jobs.
   * @param jobs - an array of jobs to be added to the queue.
   * @returns
   */
  static async createBulk<T = any, R = any, N extends string = string>(
    queue: MinimalQueue,
    jobs: {
      name: N;
      data: T;
      opts?: BulkJobOptions;
    }[],
  ): Promise<Job<T, R, N>[]> {
    const client = await queue.client;

    const jobInstances = jobs.map(
      job =>
        new this<T, R, N>(queue, job.name, job.data, job.opts, job.opts?.jobId),
    );

    const multi = client.multi();

    for (const job of jobInstances) {
      const parentKey = getParentKey(job.parentKey);

      job.addJob(<RedisClient>(multi as unknown), {
        parentId: job.parentKey?.id,
        parentQueueKey: job.parentKey?.queue,
        parentDependenciesKey: parentKey ? `${parentKey}:dependencies` : '',
      });
    }

    const results = (await multi.exec()) as [null | Error, string][];
    for (let index = 0; index < results.length; ++index) {
      const [err, id] = results[index];
      if (err) {
        throw err;
      }

      jobInstances[index].id = id;
    }

    return jobInstances;
  }

  /**
   * Instantiates a Job from a JobJsonRaw object (coming from a deserialized JSON object)
   *
   * @param queue - the queue where the job belongs to.
   * @param json - the plain object containing the job.
   * @param jobId - an optional job id (overrides the id coming from the JSON object)
   * @returns
   */
  static fromJSON<T = any, R = any, N extends string = string>(
    queue: MinimalQueue,
    json: JobJsonRaw,
    jobId?: string,
  ): Job<T, R, N> {
    const data = JSON.parse(json.data || '{}');
    const opts = JSON.parse(json.opts || '{}');

    const job = new this<T, R, N>(
      queue,
      json.name as N,
      data,
      opts,
      json.id || jobId,
    );

    job.progress = JSON.parse(json.progress || '0');

    // job.delay = parseInt(json.delay);
    job.timestamp = parseInt(json.timestamp);

    if (json.finishedOn) {
      job.finishedOn = parseInt(json.finishedOn);
    }

    if (json.processedOn) {
      job.processedOn = parseInt(json.processedOn);
    }

    job.failedReason = json.failedReason;
    job.attemptsMade = parseInt(json.attemptsMade || '0');

    job.stacktrace = getTraces(json.stacktrace);

    if (typeof json.returnvalue === 'string') {
      job.returnvalue = getReturnValue(json.returnvalue);
    }

    if (json.parentKey) {
      const keys = json.parentKey.split(/\.(?=[^:]+$)/);
      job.parentKey = {
        id: keys[0],
        queue: keys[1],
      };
    }

    if (json.parent) {
      job.parent = JSON.parse(json.parent);
    }

    return job;
  }

  /**
   * Fetches a Job from the queue given the passed job id.
   *
   * @param queue - the queue where the job belongs to.
   * @param jobId - the job id.
   * @returns
   */
  static async fromId<T = any, R = any, N extends string = string>(
    queue: MinimalQueue,
    jobId: string,
  ): Promise<Job<T, R, N> | undefined> {
    // jobId can be undefined if moveJob returns undefined
    if (jobId) {
      const client = await queue.client;
      const jobData = await client.hgetall(queue.toKey(jobId));
      return isEmpty(jobData)
        ? undefined
        : this.fromJSON<T, R, N>(
            queue,
            (<unknown>jobData) as JobJsonRaw,
            jobId,
          );
    }
  }

  toJSON() {
    const { queue, scripts, ...withoutQueueAndScripts } = this;
    return withoutQueueAndScripts;
  }

  /**
   * Prepares a job to be serialized for storage in Redis.
   * @returns
   */
  asJSON(): JobJson {
    return {
      id: this.id,
      name: this.name,
      data: JSON.stringify(typeof this.data === 'undefined' ? {} : this.data),
<<<<<<< HEAD
      opts: JSON.stringify(this.opts),
      parentKey: JSON.stringify(
        typeof this.parentKey === 'undefined' ? {} : this.parentKey,
      ),
=======
      opts: this.opts,
>>>>>>> 9cfda3d2
      progress: this.progress,
      attemptsMade: this.attemptsMade,
      finishedOn: this.finishedOn,
      processedOn: this.processedOn,
      timestamp: this.timestamp,
      failedReason: JSON.stringify(this.failedReason),
      stacktrace: JSON.stringify(this.stacktrace),
      returnvalue: JSON.stringify(this.returnvalue),
    };
  }

  /**
   * Prepares a job to be passed to Sandbox.
   * @returns
   */
  asJSONSandbox(): JobJsonSandbox {
    return {
      ...this.asJSON(),
      queueName: this.queueName,
      parent: this.parent ? { ...this.parent } : undefined,
      prefix: this.prefix,
    };
  }

  /**
   * Updates a job's data
   *
   * @param data - the data that will replace the current jobs data.
   */
  update(data: DataType): Promise<void> {
    this.data = data;

    return this.scripts.updateData<DataType, ReturnType, NameType>(this, data);
  }

  /**
   * Updates a job's progress
   *
   * @param progress - number or object to be saved as progress.
   */
  updateProgress(progress: number | object): Promise<void> {
    this.progress = progress;
    return this.scripts.updateProgress(this, progress);
  }

  /**
   * Logs one row of log data.
   *
   * @param logRow - string with log data to be logged.
   */
  async log(logRow: string): Promise<number> {
    const client = await this.queue.client;
    const logsKey = this.toKey(this.id) + ':logs';
    return client.rpush(logsKey, logRow);
  }

  /**
   * Completely remove the job from the queue.
   * Note, this call will throw an exception if the job
   * is being processed when the call is performed.
   */
  async remove(): Promise<void> {
    await this.queue.waitUntilReady();

    const queue = this.queue;
    const job = this;

    const removed = await this.scripts.remove(job.id);
    if (removed) {
      queue.emit('removed', job);
    } else {
      throw new Error('Could not remove job ' + job.id);
    }
  }

  /**
   * Extend the lock for this job.
   *
   * @param token - unique token for the lock
   * @param duration - lock duration in milliseconds
   */
  extendLock(token: string, duration: number): Promise<number> {
    return this.scripts.extendLock(this.id, token, duration);
  }

  /**
   * Moves a job to the completed queue.
   * Returned job to be used with Queue.prototype.nextJobFromJobData.
   *
   * @param returnValue - The jobs success message.
   * @param token - Worker token used to acquire completed job.
   * @param fetchNext - True when wanting to fetch the next job.
   * @returns Returns the jobData of the next job in the waiting queue.
   */
  async moveToCompleted(
    returnValue: ReturnType,
    token: string,
    fetchNext = true,
  ): Promise<JobData | []> {
    await this.queue.waitUntilReady();

    this.returnvalue = returnValue || void 0;

    const stringifiedReturnValue = tryCatch(JSON.stringify, JSON, [
      returnValue,
    ]);
    if (stringifiedReturnValue === errorObject) {
      throw errorObject.value;
    }

    return this.scripts.moveToCompleted(
      this,
      stringifiedReturnValue,
      this.opts.removeOnComplete,
      token,
      fetchNext,
    );
  }

  /**
   * Moves a job to the failed queue.
   *
   * @param err - the jobs error message.
   * @param token - token to check job is locked by current worker
   * @param fetchNext - true when wanting to fetch the next job
   * @returns void
   */
  async moveToFailed<E extends Error>(
    err: E,
    token: string,
    fetchNext = false,
  ): Promise<void> {
    const client = await this.queue.client;
    const message = err?.message;

    const queue = this.queue;
    this.failedReason = message;

    let command: string;
    const multi = client.multi();
    this.saveStacktrace(multi, err);

    //
    // Check if an automatic retry should be performed
    //
    let moveToFailed = false;
    if (
      this.attemptsMade < this.opts.attempts &&
      !this.discarded &&
      !(err instanceof UnrecoverableError)
    ) {
      const opts = queue.opts as WorkerOptions;

      // Check if backoff is needed
      const delay = await Backoffs.calculate(
        <BackoffOptions>this.opts.backoff,
        this.attemptsMade,
        opts.settings && opts.settings.backoffStrategies,
        err,
        this,
      );

      if (delay === -1) {
        moveToFailed = true;
      } else if (delay) {
        const args = this.scripts.moveToDelayedArgs(
          this.id,
          Date.now() + delay,
          token,
        );
        (<any>multi).moveToDelayed(args);
        command = 'delayed';
      } else {
        // Retry immediately
        (<any>multi).retryJob(this.scripts.retryJobArgs(this));
        command = 'retry';
      }
    } else {
      // If not, move to failed
      moveToFailed = true;
    }

    if (moveToFailed) {
      const args = this.scripts.moveToFailedArgs(
        this,
        message,
        this.opts.removeOnFail,
        token,
        fetchNext,
      );
      (<any>multi).moveToFinished(args);
      command = 'failed';
    }

    const results = await multi.exec();
    const code = results[results.length - 1][1];
    if (code < 0) {
      throw this.scripts.finishedErrors(code, this.id, command, 'active');
    }
  }

  /**
   * @returns true if the job has completed.
   */
  isCompleted(): Promise<boolean> {
    return this.isInZSet('completed');
  }

  /**
   * @returns true if the job has failed.
   */
  isFailed(): Promise<boolean> {
    return this.isInZSet('failed');
  }

  /**
   * @returns true if the job is delayed.
   */
  isDelayed(): Promise<boolean> {
    return this.isInZSet('delayed');
  }

  /**
   * @returns true if the job is waiting for children.
   */
  isWaitingChildren(): Promise<boolean> {
    return this.isInZSet('waiting-children');
  }

  /**
   * @returns true of the job is active.
   */
  isActive(): Promise<boolean> {
    return this.isInList('active');
  }

  /**
   * @returns true if the job is waiting.
   */
  async isWaiting(): Promise<boolean> {
    return (await this.isInList('wait')) || (await this.isInList('paused'));
  }

  /**
   * @returns the queue name this job belongs to.
   */
  get queueName(): string {
    return this.queue.name;
  }

  get prefix(): string {
    return this.queue.opts.prefix;
  }

  /**
   * Get current state.
   *
   * @returns Returns one of these values:
   * 'completed', 'failed', 'delayed', 'active', 'waiting', 'waiting-children', 'unknown'.
   */
  getState(): Promise<JobState | 'unknown'> {
    return this.scripts.getState(this.id);
  }

  /**
   * Change delay of a delayed job.
   *
   * @param delay - milliseconds to be added to current time.
   * @returns void
   */
  changeDelay(delay: number): Promise<void> {
    return this.scripts.changeDelay(this.id, delay);
  }

  /**
   * Get this jobs children result values if any.
   *
   * @returns Object mapping children job keys with their values.
   */
  async getChildrenValues<CT = any>(): Promise<{ [jobKey: string]: CT }> {
    const client = await this.queue.client;

    const result = (await client.hgetall(
      this.toKey(`${this.id}:processed`),
    )) as Object;

    if (result) {
      return fromPairs(
        Object.entries(result).map(([k, v]) => [k, JSON.parse(v)]),
      );
    }
  }

  /**
   * Get children job keys if this job is a parent and has children.
   *
   * @returns dependencies separated by processed and unprocessed.
   */
  async getDependencies(opts: DependenciesOpts = {}): Promise<{
    nextProcessedCursor?: number;
    processed?: Record<string, any>;
    nextUnprocessedCursor?: number;
    unprocessed?: string[];
  }> {
    const client = await this.queue.client;
    const multi = client.multi();
    if (!opts.processed && !opts.unprocessed) {
      multi.hgetall(this.toKey(`${this.id}:processed`));
      multi.smembers(this.toKey(`${this.id}:dependencies`));

      const [[err1, processed], [err2, unprocessed]] = (await multi.exec()) as [
        [null | Error, { [jobKey: string]: string }],
        [null | Error, string[]],
      ];

      const transformedProcessed = Object.entries(processed).reduce(
        (accumulator, [key, value]) => {
          return { ...accumulator, [key]: JSON.parse(value) };
        },
        {},
      );

      return { processed: transformedProcessed, unprocessed };
    } else {
      const defaultOpts = {
        cursor: 0,
        count: 20,
      };

      if (opts.processed) {
        const processedOpts = Object.assign({ ...defaultOpts }, opts.processed);
        multi.hscan(
          this.toKey(`${this.id}:processed`),
          processedOpts.cursor,
          'COUNT',
          processedOpts.count,
        );
      }

      if (opts.unprocessed) {
        const unprocessedOpts = Object.assign(
          { ...defaultOpts },
          opts.unprocessed,
        );
        multi.sscan(
          this.toKey(`${this.id}:dependencies`),
          unprocessedOpts.cursor,
          'COUNT',
          unprocessedOpts.count,
        );
      }

      const [result1, result2] = await multi.exec();

      const [processedCursor, processed = []] = opts.processed
        ? result1[1]
        : [];
      const [unprocessedCursor, unprocessed = []] = opts.unprocessed
        ? opts.processed
          ? result2[1]
          : result1[1]
        : [];

      const transformedProcessed = processed.reduce(
        (
          accumulator: Record<string, any>,
          currentValue: string,
          index: number,
        ) => {
          if (index % 2) {
            return {
              ...accumulator,
              [processed[index - 1]]: JSON.parse(currentValue),
            };
          }
          return accumulator;
        },
        {},
      );

      return {
        ...(processedCursor
          ? {
              processed: transformedProcessed,
              nextProcessedCursor: Number(processedCursor),
            }
          : {}),
        ...(unprocessedCursor
          ? { unprocessed, nextUnprocessedCursor: Number(unprocessedCursor) }
          : {}),
      };
    }
  }

  /**
   * Get children job counts if this job is a parent and has children.
   *
   * @returns dependencies count separated by processed and unprocessed.
   */
  async getDependenciesCount(
    opts: {
      processed?: boolean;
      unprocessed?: boolean;
    } = {},
  ): Promise<{
    processed?: number;
    unprocessed?: number;
  }> {
    const client = await this.queue.client;
    const multi = client.multi();

    const updatedOpts =
      !opts.processed && !opts.unprocessed
        ? { processed: true, unprocessed: true }
        : opts;

    if (updatedOpts.processed) {
      multi.hlen(this.toKey(`${this.id}:processed`));
    }

    if (updatedOpts.unprocessed) {
      multi.scard(this.toKey(`${this.id}:dependencies`));
    }

    const [[err1, result1] = [], [err2, result2] = []] =
      (await multi.exec()) as [[null | Error, number], [null | Error, number]];

    const processed = updatedOpts.processed ? result1 : undefined;
    const unprocessed = updatedOpts.unprocessed
      ? updatedOpts.processed
        ? result2
        : result1
      : undefined;

    return {
      ...(updatedOpts.processed
        ? {
            processed,
          }
        : {}),
      ...(updatedOpts.unprocessed ? { unprocessed } : {}),
    };
  }

  /**
   * Returns a promise the resolves when the job has completed (containing the return value of the job),
   * or rejects when the job has failed (containing the failedReason).
   *
   * @param queueEvents - Instance of QueueEvents.
   * @param ttl - Time in milliseconds to wait for job to finish before timing out.
   */
  async waitUntilFinished(
    queueEvents: QueueEvents,
    ttl?: number,
  ): Promise<ReturnType> {
    await this.queue.waitUntilReady();

    const jobId = this.id;
    return new Promise<any>(async (resolve, reject) => {
      let timeout: NodeJS.Timeout;
      if (ttl) {
        timeout = setTimeout(
          () =>
            onFailed(
              /* eslint-disable max-len */
              `Job wait ${this.name} timed out before finishing, no finish notification arrived after ${ttl}ms (id=${jobId})`,
              /* eslint-enable max-len */
            ),
          ttl,
        );
      }

      function onCompleted(args: any) {
        removeListeners();
        resolve(args.returnvalue);
      }

      function onFailed(args: any) {
        removeListeners();
        reject(new Error(args.failedReason || args));
      }

      const completedEvent = `completed:${jobId}`;
      const failedEvent = `failed:${jobId}`;

      queueEvents.on(completedEvent as any, onCompleted);
      queueEvents.on(failedEvent as any, onFailed);
      this.queue.on('closing', onFailed);

      const removeListeners = () => {
        clearInterval(timeout);
        queueEvents.removeListener(completedEvent, onCompleted);
        queueEvents.removeListener(failedEvent, onFailed);
        this.queue.removeListener('closing', onFailed);
      };

      // Poll once right now to see if the job has already finished. The job may have been completed before we were able
      // to register the event handlers on the QueueEvents, so we check here to make sure we're not waiting for an event
      // that has already happened. We block checking the job until the queue events object is actually listening to
      // Redis so there's no chance that it will miss events.
      await queueEvents.waitUntilReady();
      const [status, result] = (await this.scripts.isFinished(jobId, true)) as [
        number,
        string,
      ];
      const finished = status != 0;
      if (finished) {
        if (status == -5 || status == 2) {
          onFailed({ failedReason: result });
        } else {
          onCompleted({ returnvalue: getReturnValue(result) });
        }
      }
    });
  }

  /**
   * Moves the job to the delay set.
   *
   * @param timestamp - timestamp where the job should be moved back to "wait"
   * @param token - token to check job is locked by current worker
   * @returns
   */
  moveToDelayed(timestamp: number, token?: string): Promise<void> {
    return this.scripts.moveToDelayed(this.id, timestamp, token);
  }

  /**
   * Moves the job to the waiting-children set.
   *
   * @param token - Token to check job is locked by current worker
   * @param opts - The options bag for moving a job to waiting-children.
   * @returns true if the job was moved
   */
  moveToWaitingChildren(
    token: string,
    opts: MoveToWaitingChildrenOpts = {},
  ): Promise<boolean> {
    return this.scripts.moveToWaitingChildren(this.id, token, opts);
  }

  /**
   * Promotes a delayed job so that it starts to be processed as soon as possible.
   */
  async promote(): Promise<void> {
    const jobId = this.id;

    const code = await this.scripts.promote(jobId);
    if (code < 0) {
      throw this.scripts.finishedErrors(code, this.id, 'promote', 'delayed');
    }
  }

  /**
   * Attempts to retry the job. Only a job that has failed or completed can be retried.
   *
   * @param state - completed / failed
   * @returns If resolved and return code is 1, then the queue emits a waiting event
   * otherwise the operation was not a success and throw the corresponding error. If the promise
   * rejects, it indicates that the script failed to execute
   */
  async retry(state: FinishedStatus = 'failed'): Promise<void> {
    this.failedReason = null;
    this.finishedOn = null;
    this.processedOn = null;
    this.returnvalue = null;

    return this.scripts.reprocessJob(this, state);
  }

  /**
   * Marks a job to not be retried if it fails (even if attempts has been configured)
   */
  discard(): void {
    this.discarded = true;
  }

  private async isInZSet(set: string): Promise<boolean> {
    const client = await this.queue.client;

    const score = await client.zscore(this.queue.toKey(set), this.id);
    return score !== null;
  }

  private async isInList(list: string): Promise<boolean> {
    return this.scripts.isJobInList(this.queue.toKey(list), this.id);
  }

  /**
   * Adds the job to Redis.
   *
   * @param client -
   * @param parentOpts -
   * @returns
   */
  addJob(client: RedisClient, parentOpts?: ParentOpts): Promise<string> {
    const jobData = this.asJSON();

    const exceedLimit =
      this.opts.sizeLimit &&
      lengthInUtf8Bytes(jobData.data) > this.opts.sizeLimit;

    if (exceedLimit) {
      throw new Error(
        `The size of job ${this.name} exceeds the limit ${this.opts.sizeLimit} bytes`,
      );
    }

    if (this.opts.delay && this.opts.repeat && !this.opts.repeat?.count) {
      throw new Error(`Delay and repeat options could not be used together`);
    }

    return this.scripts.addJob(client, jobData, this.opts, this.id, parentOpts);
  }

  private saveStacktrace(multi: Pipeline, err: Error) {
    this.stacktrace = this.stacktrace || [];

    if (err?.stack) {
      this.stacktrace.push(err.stack);
      if (this.opts.stackTraceLimit) {
        this.stacktrace = this.stacktrace.slice(0, this.opts.stackTraceLimit);
      }
    }

    const params = {
      stacktrace: JSON.stringify(this.stacktrace),
      failedReason: err?.message,
    };

    multi.hmset(this.queue.toKey(this.id), params);
  }
}

function getTraces(stacktrace: string[]) {
  const traces = tryCatch(JSON.parse, JSON, [stacktrace]);

  if (traces === errorObject || !(traces instanceof Array)) {
    return [];
  } else {
    return traces;
  }
}

function getReturnValue(_value: any) {
  const value = tryCatch(JSON.parse, JSON, [_value]);
  if (value !== errorObject) {
    return value;
  } else {
    logger('corrupted returnvalue: ' + _value, value);
  }
}<|MERGE_RESOLUTION|>--- conflicted
+++ resolved
@@ -1,15 +1,6 @@
 import { Pipeline } from 'ioredis';
 import { fromPairs } from 'lodash';
 import { debuglog } from 'util';
-<<<<<<< HEAD
-import { RetryErrors } from '../enums';
-import {
-  BackoffOptions,
-  JobsOptions,
-  ParentKeys,
-  WorkerOptions,
-} from '../interfaces';
-=======
 import {
   BackoffOptions,
   JobJson,
@@ -20,7 +11,6 @@
   WorkerOptions,
 } from '../interfaces';
 import { FinishedStatus, JobState, JobJsonSandbox } from '../types';
->>>>>>> 9cfda3d2
 import {
   errorObject,
   isEmpty,
@@ -107,7 +97,7 @@
   /**
    * Fully qualified key (including the queue prefix) pointing to the parent of this job.
    */
-  parentKey?: ParentKeys;
+  parentKey?: string;
 
   /**
    * Object that contains parentId (id) and parent queueKey.
@@ -150,9 +140,7 @@
 
     this.opts.backoff = Backoffs.normalize(opts.backoff);
 
-    if (opts.parent) {
-      this.parentKey = { ...opts.parent };
-    }
+    this.parentKey = getParentKey(opts.parent);
 
     this.parent = opts.parent
       ? { id: opts.parent.id, queueKey: opts.parent.queue }
@@ -181,12 +169,11 @@
 
     const job = new this<T, R, N>(queue, name, data, opts, opts && opts.jobId);
 
-    const parentKey = getParentKey(job.parentKey);
-
     job.id = await job.addJob(client, {
-      parentId: job.parentKey?.id,
-      parentQueueKey: job.parentKey?.queue,
-      parentDependenciesKey: parentKey ? `${parentKey}:dependencies` : '',
+      parentKey: job.parentKey,
+      parentDependenciesKey: job.parentKey
+        ? `${job.parentKey}:dependencies`
+        : '',
     });
 
     return job;
@@ -217,12 +204,11 @@
     const multi = client.multi();
 
     for (const job of jobInstances) {
-      const parentKey = getParentKey(job.parentKey);
-
       job.addJob(<RedisClient>(multi as unknown), {
-        parentId: job.parentKey?.id,
-        parentQueueKey: job.parentKey?.queue,
-        parentDependenciesKey: parentKey ? `${parentKey}:dependencies` : '',
+        parentKey: job.parentKey,
+        parentDependenciesKey: job.parentKey
+          ? `${job.parentKey}:dependencies`
+          : '',
       });
     }
 
@@ -286,11 +272,7 @@
     }
 
     if (json.parentKey) {
-      const keys = json.parentKey.split(/\.(?=[^:]+$)/);
-      job.parentKey = {
-        id: keys[0],
-        queue: keys[1],
-      };
+      job.parentKey = json.parentKey;
     }
 
     if (json.parent) {
@@ -339,14 +321,7 @@
       id: this.id,
       name: this.name,
       data: JSON.stringify(typeof this.data === 'undefined' ? {} : this.data),
-<<<<<<< HEAD
-      opts: JSON.stringify(this.opts),
-      parentKey: JSON.stringify(
-        typeof this.parentKey === 'undefined' ? {} : this.parentKey,
-      ),
-=======
       opts: this.opts,
->>>>>>> 9cfda3d2
       progress: this.progress,
       attemptsMade: this.attemptsMade,
       finishedOn: this.finishedOn,
