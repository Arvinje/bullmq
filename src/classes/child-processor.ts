--- conflicted
+++ resolved
@@ -1,11 +1,5 @@
 import { promisify } from 'util';
-<<<<<<< HEAD
-import { JobJson } from './job';
-import { SandboxedJob, ParentCommand } from '../interfaces';
-=======
 import { JobJson, ParentCommand, SandboxedJob } from '../interfaces';
-
->>>>>>> 21c5a516
 import { childSend } from '../utils';
 
 enum ChildStatus {
@@ -143,16 +137,6 @@
     data: JSON.parse(job.data || '{}'),
     opts: job.opts,
     returnValue: JSON.parse(job.returnvalue || '{}'),
-<<<<<<< HEAD
-=======
-    /**
-     * @deprecated Use updateProgress instead.
-     * Emulate the real job `progress` function.
-     * If no argument is given, it behaves as a sync getter.
-     * If an argument is given, it behaves as an async setter.
-     */
-    progress,
->>>>>>> 21c5a516
     /*
      * Emulate the real job `updateProgress` function, should works as `progress` function.
      */
