--- conflicted
+++ resolved
@@ -12,11 +12,8 @@
 import { QueueGetters } from './queue-getters';
 import { Repeat } from './repeat';
 import { RedisConnection } from './redis-connection';
-<<<<<<< HEAD
 import { SpanKind, TelemetryAttributes } from '../enums';
-=======
 import { JobScheduler } from './job-scheduler';
->>>>>>> f17317c3
 
 export interface ObliterateOpts {
   /**
