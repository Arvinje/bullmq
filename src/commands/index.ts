--- conflicted
+++ resolved
@@ -1,116 +1,6 @@
-<<<<<<< HEAD
-/**
- * Load redis lua scripts.
- * The name of the script must have the following format:
- *
- * cmdName-numKeys.lua
- *
- * cmdName must be in camel case format.
- *
- * For example:
- * moveToFinish-3.lua
- *
- */
-'use strict';
-import { template } from 'lodash';
-import { RedisClient } from '../interfaces';
-=======
 import { ScriptLoader } from './script-loader';
 export { ScriptMetadata, Command, ScriptLoaderError } from './script-loader';
->>>>>>> ae90c44e
 
 const scriptLoader = new ScriptLoader();
 
-<<<<<<< HEAD
-const readdir = util.promisify(fs.readdir);
-const readFile = util.promisify(fs.readFile);
-const exists = util.promisify(fs.exists);
-
-interface Command {
-  name: string;
-  options: {
-    numberOfKeys: number;
-    lua: string;
-  };
-}
-
-export const load = async function (
-  client: RedisClient,
-  pathname: string,
-  extraIncludes?: Record<string, string>,
-): Promise<void> {
-  const scripts = await loadScripts(pathname, extraIncludes);
-
-  scripts.forEach((command: Command) => {
-    // Only define the command if not already defined
-    if (!(client as any)[command.name]) {
-      client.defineCommand(command.name, command.options);
-    }
-  });
-};
-
-async function loadScripts(
-  dir: string,
-  extraIncludes?: Record<string, string>,
-): Promise<Command[]> {
-  const files = await readdir(dir);
-
-  const includes = await loadIncludes(dir, extraIncludes);
-
-  const luaFiles = files.filter(
-    (file: string) => path.extname(file) === '.lua',
-  );
-
-  if (luaFiles.length === 0) {
-    /**
-     * To prevent unclarified runtime error "updateDelayset is not a function
-     * @see https://github.com/OptimalBits/bull/issues/920
-     */
-    throw new Error('No .lua files found!');
-  }
-
-  const commands = [];
-
-  for (let i = 0; i < luaFiles.length; i++) {
-    const file = luaFiles[i];
-    if (path.extname(file) === '.lua') {
-      const longName = path.basename(file, '.lua');
-      const name = longName.split('-')[0];
-      const numberOfKeys = parseInt(longName.split('-')[1]);
-
-      const lua = (await readFile(path.join(dir, file))).toString();
-      const compiled = template(lua);
-
-      commands.push({
-        name,
-        options: { numberOfKeys, lua: compiled(includes) },
-      });
-    }
-  }
-
-  return commands;
-}
-
-export const loadIncludes = async function (
-  dir: string,
-  extraIncludes?: Record<string, string>,
-): Promise<Record<string, string>> {
-  const includes = extraIncludes || {};
-  const includesDir = path.join(dir, 'includes');
-
-  if (await exists(includesDir)) {
-    const includesFiles = await readdir(includesDir);
-
-    for (let i = 0; i < includesFiles.length; i++) {
-      const file = includesFiles[i];
-      const lua = await readFile(path.join(includesDir, file));
-      const name = path.basename(file, '.lua');
-      includes[name] = lua.toString();
-    }
-  }
-
-  return includes;
-};
-=======
-export { ScriptLoader, scriptLoader };
->>>>>>> ae90c44e
+export { ScriptLoader, scriptLoader };