--[[
  Move job from active to a finished status (completed o failed)
  A job can only be moved to completed if it was active.
  The job must be locked before it can be moved to a finished status,
  and the lock must be released in this script.

    Input:
      KEYS[1] active key
      KEYS[2] completed/failed key
      KEYS[3] jobId key
      KEYS[4] wait key
      KEYS[5] priority key
      KEYS[6] event stream key
      KEYS[7] meta key
      KEYS[8] stalled key

      ARGV[1]  jobId
      ARGV[2]  timestamp
      ARGV[3]  msg property
      ARGV[4]  return value / failed reason
      ARGV[5]  target (completed/failed)
      ARGV[6]  shouldRemove
      ARGV[7]  event data (? maybe just send jobid).
      ARGV[8]  fetch next?
      ARGV[9]  keys prefix
      ARGV[10] lock token
      ARGV[11] lock duration in milliseconds
      ARGV[12] parentId
      ARGV[13] parentQueue

    Output:
      0 OK
      -1 Missing key.
      -2 Missing lock.
      -3 Job not in active set
      -4 Job has pending dependencies

    Events:
      'completed/failed'
]]
local rcall = redis.call
local parentKey
-- Includes
--- @include "includes/updateParentDepsIfNeeded"
--- @include "includes/destructureJobKey"

local jobIdKey = KEYS[3]
if rcall("EXISTS",jobIdKey) == 1 then -- // Make sure job exists

    if rcall("SCARD", jobIdKey .. ":dependencies") ~= 0 then -- // Make sure it does not have pending dependencies
      return -4
    end

    if ARGV[10] ~= "0" then
      local lockKey = jobIdKey .. ':lock'
      if rcall("GET", lockKey) == ARGV[10] then
          rcall("DEL", lockKey)
          rcall("SREM", KEYS[8], ARGV[1])
      else
          return -2
      end
    end

    local jobId = ARGV[1]

    -- Remove from active list (if not active we shall return error)
    local numRemovedElements = rcall("LREM", KEYS[1], -1, jobId)

    if(numRemovedElements < 1) then
      return -3
    end


    -- Trim events before emiting them to avoid trimming events emitted in this script
    local maxEvents = rcall("HGET", KEYS[7], "opts.maxLenEvents")
    if (maxEvents == false) then
       maxEvents = 10000
    end
    rcall("XTRIM", KEYS[6], "MAXLEN", "~", maxEvents)

    -- If job has a parent we need to
    -- 1) remove this job id from parents dependencies
    -- 2) move the job Id to parent "processed" set
    -- 3) push the results into parent "results" list
    -- 4) if parent's dependencies is empty, then move parent to "wait/paused". Note it may be a different queue!.
    -- NOTE: Priorities not supported yet for parent jobs.
    local parentId = ARGV[12]
    local parentQueueKey = ARGV[13]
<<<<<<< HEAD
    if parentId ~= "" and ARGV[5] == "completed" then 
=======
    if parentId == "" and ARGV[14] ~= "" then
      parentId = getJobIdFromKey(ARGV[14])
      parentQueueKey = getJobKeyPrefix(ARGV[14], ":" .. parentId)
    end
    if parentId ~= "" and ARGV[5] == "completed" then
>>>>>>> dc4fe6ec
        local parentKey =  parentQueueKey .. ":" .. parentId
        local dependenciesSet = parentKey .. ":dependencies"
        local result = rcall("SREM", dependenciesSet, jobIdKey)
        if result == 1 then
          updateParentDepsIfNeeded(parentKey, parentQueueKey, dependenciesSet, parentId, jobIdKey, ARGV[4])
        end
    end

    -- Remove job?
    local removeJobs = tonumber(ARGV[6])
    if removeJobs ~= 1 then
        -- Add to complete/failed set
        rcall("ZADD", KEYS[2], ARGV[2], jobId)
        rcall("HMSET", jobIdKey, ARGV[3], ARGV[4], "finishedOn", ARGV[2]) -- "returnvalue" / "failedReason" and "finishedOn"

        -- Remove old jobs?
        if removeJobs and removeJobs > 1 then
            local start = removeJobs - 1
            local jobIds = rcall("ZREVRANGE", KEYS[2], start, -1)
            for i, jobId in ipairs(jobIds) do
                local jobKey = ARGV[9] .. jobId
                local jobLogKey = jobKey .. ':logs'
                local jobProcessedKey = jobKey .. ':processed'
                rcall("DEL", jobKey, jobLogKey, jobProcessedKey)
            end
            rcall("ZREMRANGEBYRANK", KEYS[2], 0, -removeJobs)
        end
    else
        local jobLogKey = jobIdKey .. ':logs'
        local jobProcessedKey = jobIdKey .. ':processed'
        rcall("DEL", jobIdKey, jobLogKey, jobProcessedKey)
    end

    rcall("XADD", KEYS[6], "*", "event", ARGV[5], "jobId", jobId, ARGV[3],
          ARGV[4])

    -- Try to get next job to avoid an extra roundtrip if the queue is not closing,
    -- and not rate limited.
    if (ARGV[8] == "1") then
        -- move from wait to active
        local jobId = rcall("RPOPLPUSH", KEYS[4], KEYS[1])
        if jobId then
            local jobKey = ARGV[9] .. jobId
            local lockKey = jobKey .. ':lock'

            -- get a lock
            if ARGV[10] ~= "0" then
              rcall("SET", lockKey, ARGV[10], "PX", ARGV[11])
            end

            rcall("ZREM", KEYS[5], jobId) -- remove from priority
            rcall("XADD", KEYS[6], "*", "event", "active", "jobId", jobId,
                  "prev", "waiting")
            rcall("HSET", jobKey, "processedOn", ARGV[2])

            return {rcall("HGETALL", jobKey), jobId} -- get job data
        else
          rcall("XADD", KEYS[6], "*", "event", "drained");
        end
    end

    return 0
else
    return -1
end<|MERGE_RESOLUTION|>--- conflicted
+++ resolved
@@ -86,15 +86,7 @@
     -- NOTE: Priorities not supported yet for parent jobs.
     local parentId = ARGV[12]
     local parentQueueKey = ARGV[13]
-<<<<<<< HEAD
     if parentId ~= "" and ARGV[5] == "completed" then 
-=======
-    if parentId == "" and ARGV[14] ~= "" then
-      parentId = getJobIdFromKey(ARGV[14])
-      parentQueueKey = getJobKeyPrefix(ARGV[14], ":" .. parentId)
-    end
-    if parentId ~= "" and ARGV[5] == "completed" then
->>>>>>> dc4fe6ec
         local parentKey =  parentQueueKey .. ":" .. parentId
         local dependenciesSet = parentKey .. ":dependencies"
         local result = rcall("SREM", dependenciesSet, jobIdKey)
